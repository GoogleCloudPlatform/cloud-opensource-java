# Classpath Checker

Classpath Checker is a tool that finds [linkage errors](
../library-best-practices/glossary.md#static-linkage-error)
on a class path and reports the errors to the console.
It scans the class files in the class path for references to other classes and
reports any reference that cannot be satisfied.
It can report all such unsatisfied references or only those that are reachable from
a given set of entry point classes.

### Use Cases
 
There are two use cases for Classpath Checker:

- **For library/application developers** the tool finds linkage
  errors in their projects, and will help to avoid incompatible versions of libraries
  in their dependencies.

- **For organizations** that provide multiple libraries developed by different teams,
  the tool helps to ensure that users depending on the libraries will not see any
  linkage errors at runtime.

### Approach

1. The tool takes a class path as required input.
  This class path is called the _input class path_ and is separate from
  the runtime class path of the tool itself. The tool operates on the input class path
  to find linkage errors.

2. The tool extracts all symbolic references from the class files in the class path.

3. The tool records linkage errors for symbolic references which cannot be satisfied
  in the class path.

4. Optionally, the user can specify a subset of elements in the class path as _entry points_.
  In that case, the tool will list only those references that are reachable
  from the classes in the entry points.

5. At the end, the tool outputs a report of the linkage errors.

### Input

The input of the tool is the Maven coordinate of a BOM, 
a list of Maven coordinates, or a list of class and jar files in the filesystem.
All of these inputs are converted to a class path for the classpath check,
which is the _input class path_.

When the input is a Maven BOM, the elements in the BOM are
converted to a list of Maven coordinates.
If the BOM imports another BOM, the elements of the second BOM are recursively
added to the list of Maven coordinates. This list of Maven coordinates is handled
in the same way as a directly-provided list of coordinates (see below).

When the input is a list of Maven coordinates, they are resolved to a list of jar files
that consists of the artifacts and their dependencies. This list of jar files is
handled in the same way as a directly-provided list of jar files (see below).

When the input is a list of class and jar files, they are used directly as the _input class path_.

### Output

The tool reports linkage errors for the input class path.
Each of the linkage errors contains information on the
source class and the destination class of the reference, and has one of three types:
_missing class_, _missing method_, or _missing field_.
     
### Class Reference Graph and Reachability

In order to provide a diagnosis in the output report, the tool builds a [class reference graph](
../library-best-practices/glossary.md#class-reference-graph),
and annotates linkage errors with [reachability](
../library-best-practices/glossary.md#reachability) from [entry point classes](
../library-best-practices/glossary.md#entry-point-class).
<<<<<<< HEAD
Optionally the tool outputs a report including only _reachable_ linkage errors.
The tool allows users to choose the scope of entry point classes:

  - **Classes in the target project**: when the scope of the entry point is only the classes in the
    target project, it ensures that the current functionality used in the dependencies will not
    cause linkage errors.

  - **With direct dependencies of the target project**: when the scope of the entry point is
    the classes in the target project and classes in the direct dependencies of the project,
    it ensures that functionality of the dependencies will not cause linkage errors.
    The output may contain linkage errors for unreachable classes from user's perspective.

  - **All classes in the input class path**: when reachability check is off, then
    all static linkage errors from all classes in the classpath, regardless of reachability,
    are reported.
=======

Entry point classes are different for the input of checks:
  - **Check for a Maven BOM**: classes in the Maven artifacts listed in the BOM
  - **Check for a list of Maven coordinates**: classes in the Maven artifacts
  - **Check for a list of class and jar files**: all classes in the input are entry points.
    This means that every linkage error is considered reachable.
>>>>>>> 2224243c
<|MERGE_RESOLUTION|>--- conflicted
+++ resolved
@@ -71,27 +71,9 @@
 and annotates linkage errors with [reachability](
 ../library-best-practices/glossary.md#reachability) from [entry point classes](
 ../library-best-practices/glossary.md#entry-point-class).
-<<<<<<< HEAD
-Optionally the tool outputs a report including only _reachable_ linkage errors.
-The tool allows users to choose the scope of entry point classes:
-
-  - **Classes in the target project**: when the scope of the entry point is only the classes in the
-    target project, it ensures that the current functionality used in the dependencies will not
-    cause linkage errors.
-
-  - **With direct dependencies of the target project**: when the scope of the entry point is
-    the classes in the target project and classes in the direct dependencies of the project,
-    it ensures that functionality of the dependencies will not cause linkage errors.
-    The output may contain linkage errors for unreachable classes from user's perspective.
-
-  - **All classes in the input class path**: when reachability check is off, then
-    all static linkage errors from all classes in the classpath, regardless of reachability,
-    are reported.
-=======
 
 Entry point classes are different for the input of checks:
   - **Check for a Maven BOM**: classes in the Maven artifacts listed in the BOM
   - **Check for a list of Maven coordinates**: classes in the Maven artifacts
   - **Check for a list of class and jar files**: all classes in the input are entry points.
-    This means that every linkage error is considered reachable.
->>>>>>> 2224243c
+    This means that every linkage error is reachable.