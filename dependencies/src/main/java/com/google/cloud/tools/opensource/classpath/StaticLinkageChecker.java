/*
 * Copyright 2018 Google LLC.
 *
 * Licensed under the Apache License, Version 2.0 (the "License");
 * you may not use this file except in compliance with the License.
 * You may obtain a copy of the License at
 *
 *     http://www.apache.org/licenses/LICENSE-2.0
 *
 * Unless required by applicable law or agreed to in writing, software
 * distributed under the License is distributed on an "AS IS" BASIS,
 * WITHOUT WARRANTIES OR CONDITIONS OF ANY KIND, either express or implied.
 * See the License for the specific language governing permissions and
 * limitations under the License.
 */

package com.google.cloud.tools.opensource.classpath;

import static com.google.common.collect.ImmutableList.toImmutableList;

import java.io.IOException;
import java.lang.reflect.Array;
import java.nio.file.Path;
import java.util.ArrayList;
import java.util.Collections;
import java.util.LinkedHashSet;
import java.util.List;
import java.util.Map;
import java.util.Map.Entry;
import java.util.Optional;
import java.util.logging.Logger;

import org.apache.bcel.classfile.JavaClass;
import org.apache.bcel.classfile.Method;
import org.apache.commons.cli.CommandLine;
import org.apache.commons.cli.ParseException;
import org.eclipse.aether.RepositoryException;
import org.eclipse.aether.artifact.Artifact;

import com.google.cloud.tools.opensource.dependencies.DependencyGraph;
import com.google.cloud.tools.opensource.dependencies.DependencyGraphBuilder;
import com.google.cloud.tools.opensource.dependencies.DependencyPath;
import com.google.common.annotations.VisibleForTesting;
import com.google.common.base.Preconditions;
import com.google.common.collect.ArrayListMultimap;
import com.google.common.collect.ImmutableList;
import com.google.common.collect.ImmutableListMultimap;
import com.google.common.collect.ImmutableMap;
import com.google.common.collect.ImmutableSet;
import com.google.common.collect.LinkedListMultimap;
import com.google.common.collect.ListMultimap;

/**
 * A tool to find static linkage errors for a class path.
 */
public class StaticLinkageChecker {
  // TODO(suztomo): enhance scope to include fields and classes. Issue #207

  private static final Logger logger = Logger.getLogger(StaticLinkageChecker.class.getName());

<<<<<<< HEAD
  public static StaticLinkageChecker create(
      boolean reportOnlyReachable, List<Path> jarFilePaths, Iterable<Path> entryPoints)
      throws IOException {
    checkArgument(
        !jarFilePaths.isEmpty(),
        "The linkage classpath is empty. Specify input to supply one or more jar files");
    return new StaticLinkageChecker(
        reportOnlyReachable, ClassDumper.create(jarFilePaths), entryPoints);
=======
  static StaticLinkageChecker create(
      boolean onlyReachable, List<Path> jarFilePaths, Iterable<Path> entryPoints)
      throws IOException, ClassNotFoundException {
    
    ClassDumper dumper = ClassDumper.create(jarFilePaths);
    return new StaticLinkageChecker(onlyReachable, dumper, entryPoints);
  }
  
  public static StaticLinkageChecker create(boolean onlyReachable,
      LinkedListMultimap<Path, DependencyPath> paths, ImmutableSet<Path> entryPoints) 
          throws ClassNotFoundException, IOException {
    List<Path> jarFilePaths = new ArrayList<>(paths.keySet());
    ClassDumper dumper = ClassDumper.create(jarFilePaths);
    return new StaticLinkageChecker(onlyReachable, dumper, entryPoints, paths);
>>>>>>> eaa2eb84
  }

  /**
   * If true, the report excludes linkage errors on classes that are not reachable
   * from the entry points of the class usage graph.
   */
  private final boolean reportOnlyReachable;

  private final ClassDumper classDumper;

  private final ImmutableSet<Path> entryPoints;
  
  private final ListMultimap<Path, DependencyPath> paths;

  StaticLinkageChecker(
      boolean reportOnlyReachable, ClassDumper classDumper, Iterable<Path> entryPoints) {
    this(reportOnlyReachable, classDumper, entryPoints, ArrayListMultimap.create());
  }
  
  StaticLinkageChecker(boolean reportOnlyReachable, ClassDumper classDumper,
      Iterable<Path> entryPoints, ListMultimap<Path, DependencyPath> paths) {
    this.reportOnlyReachable = reportOnlyReachable;
    this.classDumper = Preconditions.checkNotNull(classDumper);
    this.entryPoints = ImmutableSet.copyOf(entryPoints);
    this.paths = Preconditions.checkNotNull(paths);
  }

  /**
   * Given Maven coordinates or list of the jar files as file names in filesystem, outputs the
   * report of static linkage check.
   *
   * @throws IOException when there is a problem in reading a jar file
   * @throws RepositoryException when there is a problem in resolving the Maven coordinates to jar
   *     files
   * @throws ParseException when the arguments are invalid for the tool
   */
  public static void main(String[] arguments)
      throws IOException, RepositoryException, ParseException {
    
    CommandLine commandLine = StaticLinkageCheckOption.readCommandLine(arguments);
    ImmutableList<Path> inputClasspath = StaticLinkageCheckOption.generateInputClasspath(commandLine);
    // TODO(suztomo): take command-line option to choose entry point classes for reachability
    ImmutableSet<Path> entryPoints = ImmutableSet.of(inputClasspath.get(0));

    boolean onlyReachable = commandLine.hasOption("r");
    StaticLinkageChecker staticLinkageChecker = create(onlyReachable, inputClasspath, entryPoints);
    StaticLinkageCheckReport report = staticLinkageChecker.findLinkageErrors();

    System.out.println(report);
  }

  /**
   * Finds jar file paths for Maven artifacts and their dependencies.
   *
   * @param artifacts Maven artifacts to check
   * @return list of absolute paths to jar files
   * @throws RepositoryException when there is a problem in retrieving jar files
   */
  public static ImmutableList<Path> artifactsToClasspath(List<Artifact> artifacts)
      throws RepositoryException {
    
    LinkedListMultimap<Path, DependencyPath> multimap = artifactsToPaths(artifacts);
    return ImmutableList.copyOf(multimap.keySet());
  }
  
  
  // Multimap is a pain, maybe just use LinkedHashMap<Path, List<DependencyPath>>
  /**
   * Finds jar file paths for Maven artifacts and their dependencies.
   *
   * @param artifacts Maven artifacts to check
   * @return map absolute paths of jar files to Maven dependency paths
   * @throws RepositoryException when there is a problem in retrieving jar files
   */
  public static LinkedListMultimap<Path, DependencyPath> artifactsToPaths(List<Artifact> artifacts)
      throws RepositoryException {
    
    LinkedListMultimap<Path, DependencyPath> multimap = LinkedListMultimap.create();
    if (artifacts.isEmpty()) {
      return multimap;
    }
    // dependencyGraph holds multiple versions for one artifact key (groupId:artifactId)
    DependencyGraph dependencyGraph =
        DependencyGraphBuilder.getStaticLinkageCheckDependencies(artifacts);
    List<DependencyPath> dependencyPaths = dependencyGraph.list();

    for (DependencyPath dependencyPath : dependencyPaths) {
      Artifact artifact = dependencyPath.getLeaf();
      Path jarAbsolutePath = artifact.getFile().toPath().toAbsolutePath();
      if (!jarAbsolutePath.toString().endsWith(".jar")) {
        continue;
      }
      multimap.put(jarAbsolutePath, dependencyPath);
    }
    return multimap;
  }

  /**
   * Finds linkage errors in the input classpath and generates a static linkage check report.
   */
  public StaticLinkageCheckReport findLinkageErrors() throws IOException {
    ImmutableList<Path> jarFilePaths = classDumper.getInputClasspath();

    ImmutableMap.Builder<Path, SymbolReferenceSet> jarToSymbols = ImmutableMap.builder();
    for (Path jarPath : jarFilePaths) {
      jarToSymbols.put(jarPath, ClassDumper.scanSymbolReferencesInJar(jarPath));
    }

    // Validate linkage error of each reference
    ImmutableList.Builder<JarLinkageReport> jarLinkageReports = ImmutableList.builder();
    for (Map.Entry<Path, SymbolReferenceSet> entry : jarToSymbols.build().entrySet()) {
      Path jarPath = entry.getKey();
      Iterable<DependencyPath> dependencyPaths = this.paths.get(jarPath);
      jarLinkageReports.add(generateLinkageReport(jarPath, entry.getValue(), dependencyPaths));
    }

    if (reportOnlyReachable) {
      // TODO: Optionally, report errors only reachable from entry point classes
      logger.warning("reportOnlyReachable is not yet implemented");
      throw new UnsupportedOperationException("reportOnlyReachable is not yet implemented");
    }

    return StaticLinkageCheckReport.create(jarLinkageReports.build());
  }

  /**
   * Generates a linkage report for a jar file, by checking linkage errors in the symbol
   * references against the input class path.
   *
   * @param jarPath absolute path to the jar file
   * @param symbolReferenceSet symbol references from {@code jarPath} to check its linkage errors
   * @return linkage report for the jar file, which includes linkage errors if any
   */
  @VisibleForTesting
  JarLinkageReport generateLinkageReport(Path jarPath, SymbolReferenceSet symbolReferenceSet,
      Iterable<DependencyPath> dependencyPaths) {
    
    JarLinkageReport.Builder reportBuilder = JarLinkageReport.builder()
        .setJarPath(jarPath)
        .setDependencyPaths(dependencyPaths);

    // Because the Java compiler ensures that there are no static linkage errors between classes
    // defined in the same jar file, this validation excludes reference within the same jar file.
    ImmutableSet<String> classesDefinedInJar = classDumper.classesDefinedInJar(jarPath);

    reportBuilder.setMissingMethodErrors(
        symbolReferenceSet
            .getMethodReferences()
            .stream()
            .filter(reference -> !classesDefinedInJar.contains(reference.getTargetClassName()))
            .map(this::checkLinkageErrorAt)
            .filter(Optional::isPresent)
            .map(Optional::get)
            .collect(toImmutableList()));

    // TODO(#243 and #242): implement validation for class and field references in the table
    reportBuilder
        .setMissingClassErrors(ImmutableList.of())
        .setMissingFieldErrors(ImmutableList.of());

    return reportBuilder.build();
  }

  /**
   * Returns an {@code Optional} describing the linkage error for the method reference if the
   * reference does not have a valid referent in the input class path; otherwise an empty {@code
   * Optional}.
   */
  private Optional<LinkageErrorMissingMethod> checkLinkageErrorAt(MethodSymbolReference reference) {
    if (validateMethodReference(reference)) {
      return Optional.empty();
    }
    return Optional.of(LinkageErrorMissingMethod.errorAt(reference));
  }

  /**
   * Returns true if the method reference has a valid referent in the classpath via Java class
   * loader.
   */
  private boolean validateMethodReferenceByClassLoader(MethodSymbolReference methodReference) {
    String className = methodReference.getTargetClassName();
    String methodName = methodReference.getMethodName();
    try {
      Class<?>[] parameterTypes = classDumper.methodDescriptorToClass(methodReference.getDescriptor());
      Class<?> clazz = className.startsWith("[") ? Array.class : classDumper.loadClass(className);
      if ("<init>".equals(methodName)) {
        clazz.getConstructor(parameterTypes);
      } else if ("clone".equals(methodName) && clazz == Array.class) {
        // Array's clone method is not returned by getMethod
        // https://docs.oracle.com/javase/8/docs/api/java/lang/Class.html#getMethod-java.lang.String-java.lang.Class...-
        return true;
      } else {
        clazz.getMethod(methodName, parameterTypes);
      }
      return true;
    } catch (NoSuchMethodException | ClassNotFoundException ex) {
      return false;
    }
  }

  /**
   * Returns true if the method reference has a valid referent in the classpath via BCEL API.
   */
  private boolean validateMethodReferenceByBcelRepository(MethodSymbolReference methodReference) {
    String className = methodReference.getTargetClassName();
    String methodName = methodReference.getMethodName();
    try {
      JavaClass javaClass = classDumper.loadJavaClass(className);
      while (javaClass != null) {
        Method[] methods = javaClass.getMethods();
        for (Method methodInJavaClass : methods) {
          String methodNameInJavaClass = methodInJavaClass.getName();
          String descriptorInJavaClass = methodInJavaClass.getSignature();
          if (methodNameInJavaClass.equals(methodName)
              && descriptorInJavaClass.equals(methodReference.getDescriptor())) {
            return true;
          }
        }
        // null if java.lang.Object
        javaClass = javaClass.getSuperClass();
      }
      return false;
    } catch (ClassNotFoundException ex) {
      return false;
    }
  }

  /**
   * Returns true if the method reference has a valid referent in the classpath.
   */
  private boolean validateMethodReference(MethodSymbolReference methodReference) {
    // Attempt 1: Find the class and method via the BCEL synthetic repository in ClassDumper.
    // BCEL API helps to search availability of (package) private class, constructors and
    // methods that are inaccessible to Java's reflection API or the class loader.

    // Attempt 2: Find the class and method via the class loader of the input class path
    // in ClassDumper. Class loaders help to resolve methods defined in Java built-in classes.
    // TODO(#253): check accessor to verify source class has valid access to the symbol
    return validateMethodReferenceByBcelRepository(methodReference)
        || validateMethodReferenceByClassLoader(methodReference);
  }

}<|MERGE_RESOLUTION|>--- conflicted
+++ resolved
@@ -22,11 +22,8 @@
 import java.lang.reflect.Array;
 import java.nio.file.Path;
 import java.util.ArrayList;
-import java.util.Collections;
-import java.util.LinkedHashSet;
 import java.util.List;
 import java.util.Map;
-import java.util.Map.Entry;
 import java.util.Optional;
 import java.util.logging.Logger;
 
@@ -44,7 +41,6 @@
 import com.google.common.base.Preconditions;
 import com.google.common.collect.ArrayListMultimap;
 import com.google.common.collect.ImmutableList;
-import com.google.common.collect.ImmutableListMultimap;
 import com.google.common.collect.ImmutableMap;
 import com.google.common.collect.ImmutableSet;
 import com.google.common.collect.LinkedListMultimap;
@@ -58,20 +54,12 @@
 
   private static final Logger logger = Logger.getLogger(StaticLinkageChecker.class.getName());
 
-<<<<<<< HEAD
   public static StaticLinkageChecker create(
-      boolean reportOnlyReachable, List<Path> jarFilePaths, Iterable<Path> entryPoints)
+      boolean onlyReachable, List<Path> jarFilePaths, Iterable<Path> entryPoints)
       throws IOException {
-    checkArgument(
+    Preconditions.checkArgument(
         !jarFilePaths.isEmpty(),
         "The linkage classpath is empty. Specify input to supply one or more jar files");
-    return new StaticLinkageChecker(
-        reportOnlyReachable, ClassDumper.create(jarFilePaths), entryPoints);
-=======
-  static StaticLinkageChecker create(
-      boolean onlyReachable, List<Path> jarFilePaths, Iterable<Path> entryPoints)
-      throws IOException, ClassNotFoundException {
-    
     ClassDumper dumper = ClassDumper.create(jarFilePaths);
     return new StaticLinkageChecker(onlyReachable, dumper, entryPoints);
   }
@@ -82,7 +70,6 @@
     List<Path> jarFilePaths = new ArrayList<>(paths.keySet());
     ClassDumper dumper = ClassDumper.create(jarFilePaths);
     return new StaticLinkageChecker(onlyReachable, dumper, entryPoints, paths);
->>>>>>> eaa2eb84
   }
 
   /**
