--- conflicted
+++ resolved
@@ -19,9 +19,6 @@
 import static com.google.cloud.tools.opensource.classpath.ClassDumper.getClassHierarchy;
 import static com.google.common.collect.ImmutableList.toImmutableList;
 
-import com.google.cloud.tools.opensource.dependencies.Artifacts;
-import com.google.cloud.tools.opensource.dependencies.DependencyGraph;
-import com.google.cloud.tools.opensource.dependencies.DependencyGraphBuilder;
 import com.google.cloud.tools.opensource.dependencies.DependencyPath;
 import com.google.common.annotations.VisibleForTesting;
 import com.google.common.base.Preconditions;
@@ -32,7 +29,6 @@
 import com.google.common.collect.Iterables;
 import com.google.common.collect.LinkedListMultimap;
 import com.google.common.collect.ListMultimap;
-import com.google.common.collect.Maps;
 import java.io.IOException;
 import java.nio.file.Path;
 import java.util.ArrayList;
@@ -50,7 +46,6 @@
 import org.apache.commons.cli.CommandLine;
 import org.apache.commons.cli.ParseException;
 import org.eclipse.aether.RepositoryException;
-import org.eclipse.aether.artifact.Artifact;
 
 /**
  * A tool to find static linkage errors for a class path.
@@ -129,86 +124,6 @@
 
     System.out.println(report);
   }
-
-<<<<<<< HEAD
-=======
-  /**
-   * Finds jar file paths for Maven artifacts and their transitive dependencies.
-   *
-   * @param artifacts Maven artifacts to check
-   * @return list of absolute paths to jar files
-   * @throws RepositoryException when there is a problem in retrieving jar files
-   * @see <a
-   *     href="https://docs.oracle.com/javase/8/docs/technotes/tools/unix/classpath.html#sthref15">Setting
-   *     the Class Path: Specification Order</a>
-   */
-  public static ImmutableList<Path> artifactsToClasspath(List<Artifact> artifacts)
-      throws RepositoryException {
-
-    LinkedListMultimap<Path, DependencyPath> multimap = artifactsToPaths(artifacts);
-    return ImmutableList.copyOf(multimap.keySet());
-  }
-
-  /**
-   * Finds jar file paths and dependency paths for Maven artifacts and their transitive
-   * dependencies. When there are multiple versions of an artifact, the closest to the root ({@code
-   * artifacts}) is picked up. This 'pick closest' strategy follows Maven's dependency mediation.
-   * The values of the returned map for a key (jar file) represent the different Maven dependency
-   * paths from {@code artifacts} to the Maven artifact of the jar file.
-   *
-   * @param artifacts Maven artifacts to check
-   * @return map absolute paths of jar files to one or more Maven dependency paths
-   * @throws RepositoryException when there is a problem in retrieving jar files
-   * @see <a
-   *     href="https://maven.apache.org/guides/introduction/introduction-to-dependency-mechanism.html#Transitive_Dependencies">Maven:
-   *     Introduction to the Dependency Mechanism</a>
-   */
-  public static LinkedListMultimap<Path, DependencyPath> artifactsToPaths(List<Artifact> artifacts)
-      throws RepositoryException {
-    // TODO(#315): Consider using LinkedHashMap<Path, List<DependencyPath>> over Multimap
-    // Multimap has many variation with different behaviors.
-
-    LinkedListMultimap<Path, DependencyPath> multimap = LinkedListMultimap.create();
-    if (artifacts.isEmpty()) {
-      return multimap;
-    }
-    // dependencyGraph holds multiple versions for one artifact key (groupId:artifactId)
-    DependencyGraph dependencyGraph =
-        DependencyGraphBuilder.getStaticLinkageCheckDependencyGraph(artifacts);
-    List<DependencyPath> dependencyPaths = dependencyGraph.list();
-
-    // To remove duplicates on (groupId:artifactId) for dependency mediation
-    Map<String, String> keyToFirstArtifactVersion = Maps.newHashMap();
-
-    for (DependencyPath dependencyPath : dependencyPaths) {
-      Artifact artifact = dependencyPath.getLeaf();
-      Path jarAbsolutePath = artifact.getFile().toPath().toAbsolutePath();
-      if (!jarAbsolutePath.toString().endsWith(".jar")) {
-        continue;
-      }
-
-      String artifactVersion = artifact.getVersion();
-      // groupId:artifactId
-      String dependencyMediationKey = Artifacts.makeKey(artifact);
-      String firstArtifactVersionForKey = keyToFirstArtifactVersion.get(dependencyMediationKey);
-      if (firstArtifactVersionForKey != null
-          && !artifactVersion.equals(firstArtifactVersionForKey)) {
-        // Not adding this artifact if different version of the artifact (<groupId>:<artifactId> as
-        // key) is already in `multimap`.
-        // As `dependencyPaths` elements are in level order (breadth-first), this first-wins
-        // strategy follows Maven's dependency mediation.
-        // TODO(#309): add Gradle's dependency mediation
-        continue;
-      }
-      keyToFirstArtifactVersion.put(dependencyMediationKey, artifact.getVersion());
-
-      // When finding the key (groupId:artifactId) first time, or additional dependency path to
-      // the artifact of the same version is encountered, adds the dependency path to `multimap`.
-      multimap.put(jarAbsolutePath, dependencyPath);
-    }
-    return multimap;
-  }
->>>>>>> 57e0fa9b
 
   /**
    * Finds linkage errors in the input classpath and generates a static linkage check report.
