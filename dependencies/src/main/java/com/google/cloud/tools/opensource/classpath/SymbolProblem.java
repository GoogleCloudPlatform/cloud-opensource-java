/*
 * Copyright 2019 Google LLC.
 *
 * Licensed under the Apache License, Version 2.0 (the "License");
 * you may not use this file except in compliance with the License.
 * You may obtain a copy of the License at
 *
 *     http://www.apache.org/licenses/LICENSE-2.0
 *
 * Unless required by applicable law or agreed to in writing, software
 * distributed under the License is distributed on an "AS IS" BASIS,
 * WITHOUT WARRANTIES OR CONDITIONS OF ANY KIND, either express or implied.
 * See the License for the specific language governing permissions and
 * limitations under the License.
 */

package com.google.cloud.tools.opensource.classpath;

import com.google.common.annotations.VisibleForTesting;
import com.google.common.base.Preconditions;
import com.google.common.collect.ImmutableSetMultimap;
import java.util.Objects;
import javax.annotation.Nullable;

/**
 * A missing or incompatible symbol that causes a linkage error.
 *
 * @see <a href="https://jlbp.dev/glossary.html#linkage-error?">
 *     Java Dependency Glossary: Linkage Error</a>
 */
public final class SymbolProblem {

  private final ErrorType errorType;
  private final Symbol symbol;
  private final ClassFile containingClass;

  @VisibleForTesting
  public SymbolProblem(Symbol symbol, ErrorType errorType, @Nullable ClassFile containingClass) {
    Preconditions.checkNotNull(symbol);

    // After finding symbol problem, there is no need to have SuperClassSymbol over ClassSymbol.
    this.symbol =
<<<<<<< HEAD
        symbol instanceof SuperClassSymbol ? new ClassSymbol(symbol.getClassName()) : symbol;
    this.errorType = Preconditions.checkNotNull(errorType);
=======
        symbol instanceof SuperClassSymbol ? new ClassSymbol(symbol.getClassBinaryName()) : symbol;
    this.errorType = checkNotNull(errorType);
>>>>>>> 7bd7e953
    this.containingClass = containingClass;
  }

  /** Returns the errorType why the symbol was not resolved. */
  ErrorType getErrorType() {
    return errorType;
  }

  /** Returns the target symbol that was not resolved. */
  Symbol getSymbol() {
    return symbol;
  }

  /**
   * Returns the class that is expected to contain the symbol. If the symbol is a method
   * or a field, then this is the class where the symbol was expected to be found.
   * If the symbol is an inner class, this is the outer class that was expected 
   * to contain the inner class. If the symbol is an outer class, this is null.
   */
  @Nullable
  public ClassFile getContainingClass() {
    return containingClass;
  }

  @Override
  public boolean equals(Object other) {
    if (this == other) {
      return true;
    }
    if (other == null || getClass() != other.getClass()) {
      return false;
    }
    SymbolProblem that = (SymbolProblem) other;
    return errorType == that.errorType
        && symbol.equals(that.symbol)
        && Objects.equals(containingClass, that.containingClass);
  }

  @Override
  public int hashCode() {
    return Objects.hash(errorType, symbol, containingClass);
  }

  @Override
  public final String toString() {
    String jarInfo =
        containingClass != null
            ? String.format("(%s) ", containingClass.getJar().getFileName())
            : "";
    return jarInfo + getErrorType().getMessage(symbol.toString());
  }

  public static String formatSymbolProblems(
      ImmutableSetMultimap<SymbolProblem, ClassFile> symbolProblems) {
    StringBuilder output = new StringBuilder();

    symbolProblems
        .asMap()
        .forEach(
            (problem, classFiles) -> {
              int referenceCount = classFiles.size();
              output.append(
                  String.format(
                      "%s;\n  referenced by %d class file%s\n",
                      problem, referenceCount, referenceCount > 1 ? "s" : ""));
              classFiles.forEach(
                  classFile -> {
                    output.append("    " + classFile.getBinaryName());
                    output.append(" (" + classFile.getJar().getFileName() + ")\n");
                  });
            });

    return output.toString();
  }
}<|MERGE_RESOLUTION|>--- conflicted
+++ resolved
@@ -40,13 +40,8 @@
 
     // After finding symbol problem, there is no need to have SuperClassSymbol over ClassSymbol.
     this.symbol =
-<<<<<<< HEAD
-        symbol instanceof SuperClassSymbol ? new ClassSymbol(symbol.getClassName()) : symbol;
+        symbol instanceof SuperClassSymbol ? new ClassSymbol(symbol.getClassBinaryName()) : symbol;
     this.errorType = Preconditions.checkNotNull(errorType);
-=======
-        symbol instanceof SuperClassSymbol ? new ClassSymbol(symbol.getClassBinaryName()) : symbol;
-    this.errorType = checkNotNull(errorType);
->>>>>>> 7bd7e953
     this.containingClass = containingClass;
   }
 
