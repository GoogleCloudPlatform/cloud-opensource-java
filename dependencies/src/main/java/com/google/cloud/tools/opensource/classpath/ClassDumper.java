/*
 * Copyright 2018 Google LLC.
 *
 * Licensed under the Apache License, Version 2.0 (the "License");
 * you may not use this file except in compliance with the License.
 * You may obtain a copy of the License at
 *
 *     http://www.apache.org/licenses/LICENSE-2.0
 *
 * Unless required by applicable law or agreed to in writing, software
 * distributed under the License is distributed on an "AS IS" BASIS,
 * WITHOUT WARRANTIES OR CONDITIONS OF ANY KIND, either express or implied.
 * See the License for the specific language governing permissions and
 * limitations under the License.
 */

package com.google.cloud.tools.opensource.classpath;

import static com.google.common.base.Preconditions.checkArgument;
import static com.google.common.collect.ImmutableList.toImmutableList;

import com.google.common.base.Verify;
import com.google.common.collect.ImmutableList;
import com.google.common.collect.ImmutableListMultimap;
import com.google.common.collect.ImmutableSet;
import com.google.common.collect.Iterables;
import com.google.common.graph.Traverser;
import java.io.IOException;
import java.nio.file.Files;
import java.nio.file.Path;
import java.util.List;
import java.util.logging.Logger;
import javax.annotation.Nullable;
import org.apache.bcel.Const;
import org.apache.bcel.classfile.Attribute;
import org.apache.bcel.classfile.ClassFormatException;
import org.apache.bcel.classfile.Constant;
import org.apache.bcel.classfile.ConstantCP;
import org.apache.bcel.classfile.ConstantClass;
import org.apache.bcel.classfile.ConstantFieldref;
import org.apache.bcel.classfile.ConstantInterfaceMethodref;
import org.apache.bcel.classfile.ConstantNameAndType;
import org.apache.bcel.classfile.ConstantPool;
import org.apache.bcel.classfile.ConstantUtf8;
import org.apache.bcel.classfile.ExceptionTable;
import org.apache.bcel.classfile.Field;
import org.apache.bcel.classfile.InnerClass;
import org.apache.bcel.classfile.InnerClasses;
import org.apache.bcel.classfile.JavaClass;
import org.apache.bcel.classfile.Method;
import org.apache.bcel.generic.CPInstruction;
import org.apache.bcel.generic.ClassGen;
import org.apache.bcel.generic.CodeExceptionGen;
import org.apache.bcel.generic.Instruction;
import org.apache.bcel.generic.InstructionHandle;
import org.apache.bcel.generic.InstructionList;
import org.apache.bcel.generic.MethodGen;
import org.apache.bcel.generic.ObjectType;
import org.apache.bcel.generic.Type;
import org.apache.bcel.util.ClassPath;

/**
 * Class to read symbol references in Java class files and to verify the availability of references
 * in them, through the input class path for a linkage check.
 */
class ClassDumper {
  private static final Logger logger = Logger.getLogger(ClassDumper.class.getName());

  private final ImmutableList<ClassPathEntry> inputClassPath;
  private final FixedSizeClassPathRepository classRepository;
  private final ClassLoader extensionClassLoader;
  private final ImmutableListMultimap<String, ClassPathEntry> fileNameToClassPathEntry;

  private static FixedSizeClassPathRepository createClassRepository(List<ClassPathEntry> entries) {
    ClassPath classPath = new LinkageCheckClassPath(entries);
    return new FixedSizeClassPathRepository(classPath);
  }

  static ClassDumper create(List<ClassPathEntry> entries) throws IOException {
    ClassLoader systemClassLoader = ClassLoader.getSystemClassLoader();
    ClassLoader extensionClassLoader = systemClassLoader.getParent();

    ImmutableList<Path> unreadableFiles =
        entries.stream()
            .map(ClassPathEntry::getJar)
            .filter(jar -> !Files.isRegularFile(jar) || !Files.isReadable(jar))
            .collect(toImmutableList());
    checkArgument(
        unreadableFiles.isEmpty(), "Some jar files are not readable: %s", unreadableFiles);
    
    ImmutableListMultimap.Builder<String, ClassPathEntry> builder = ImmutableListMultimap.builder();
    for (ClassPathEntry entry : entries) {
      for (String className : entry.getFileNames()) {
        builder.put(className, entry);
      }
    }
    
    ImmutableListMultimap<String, ClassPathEntry> map = builder.build();
    
    return new ClassDumper(entries, extensionClassLoader, map);
  }

  private ClassDumper(
      List<ClassPathEntry> inputClassPath,
      ClassLoader extensionClassLoader,
      ImmutableListMultimap<String, ClassPathEntry> fileNameToClassPathEntry)
      throws IOException {
    this.inputClassPath = ImmutableList.copyOf(inputClassPath);
    this.classRepository = createClassRepository(inputClassPath);
    this.extensionClassLoader = extensionClassLoader;
<<<<<<< HEAD
    this.fileNameToClassPathEntry = map;
=======
    this.fileNameToClassPathEntry = fileNameToClassPathEntry;
>>>>>>> 8c426b69
  }

  /**
   * Returns {@link JavaClass} for {@code className} in the input class path using the BCEL API.
   *
   * @see <a href="https://commons.apache.org/proper/commons-bcel/manual/bcel-api.html">The BCEL
   *     API</a>
   */
  JavaClass loadJavaClass(String className) throws ClassNotFoundException {
    return classRepository.loadClass(className);
  }

  /** Loads a system class available in JVM runtime. */
  Class<?> loadSystemClass(String className) throws ClassNotFoundException {
    return extensionClassLoader.loadClass(className);
  }

  /** Returns true if {@code className} is available in the system class loader. */
  boolean isSystemClass(String className) {
    try {
      if (className.startsWith("[")) {
        // Array class
        return true;
      }
      loadSystemClass(className);
      return true;
    } catch (ClassNotFoundException ex) {
      return false;
    }
  }

  /**
   * Returns a map from classes to the symbol references they contain.
   */
  SymbolReferenceMaps findSymbolReferences() throws IOException {
    SymbolReferenceMaps.Builder builder = new SymbolReferenceMaps.Builder();

    for (ClassPathEntry jar : inputClassPath) {
      for (JavaClass javaClass : listClasses(jar)) {
        if (!isCompatibleClassFileVersion(javaClass)) {
          continue;
        }
        String className = javaClass.getClassName();
        // In listClasses(jar), ClassPathRepository creates JavaClass through the first JAR file
        // that contains the class. It may be different from "jar" for an overlapping class.
        ClassFile source = new ClassFile(findClassLocation(className), className);
        builder.addAll(findSymbolReferences(source, javaClass));
      }
    }

    return builder.build();
  }

  /**
   * Returns true if {@code javaClass} file format is compatible with this tool. Currently
   * Java 8 and earlier are supported.
   *
   * @see <a href="https://docs.oracle.com/javase/specs/jvms/se11/html/jvms-4.html#jvms-4.1">Java
   *     Virtual Machine Specification: The ClassFile Structure: minor_version, major_version</a>
   */
  private static boolean isCompatibleClassFileVersion(JavaClass javaClass) {
    int classFileMajorVersion = javaClass.getMajor();
    return 45 <= classFileMajorVersion && classFileMajorVersion <= 52;
  }

  private static SymbolReferenceMaps.Builder findSymbolReferences(
      ClassFile source, JavaClass javaClass) {
    SymbolReferenceMaps.Builder builder = new SymbolReferenceMaps.Builder();

    ConstantPool constantPool = javaClass.getConstantPool();
    Constant[] constants = constantPool.getConstantPool();
    for (Constant constant : constants) {
      if (constant == null) {
        continue;
      }
      byte constantTag = constant.getTag();
      switch (constantTag) {
        case Const.CONSTANT_Class:
          ConstantClass constantClass = (ConstantClass) constant;
          ClassSymbol classSymbol = makeSymbol(constantClass, constantPool, javaClass);
          // skip array class because it is provided by runtime
          if (classSymbol.getClassBinaryName().startsWith("[")) {
            break;
          }
          builder.addClassReference(source, classSymbol);
          break;
        case Const.CONSTANT_Methodref:
        case Const.CONSTANT_InterfaceMethodref:
          // Both ConstantMethodref and ConstantInterfaceMethodref are subclass of ConstantCP
          ConstantCP constantMethodref = (ConstantCP) constant;
          builder.addMethodReference(source, makeSymbol(constantMethodref, constantPool));
          break;
        case Const.CONSTANT_Fieldref:
          ConstantFieldref constantFieldref = (ConstantFieldref) constant;
          builder.addFieldReference(source, makeSymbol(constantFieldref, constantPool));
          break;
        default:
          break;
      }
    }

    for (String interfaceName : javaClass.getInterfaceNames()) {
      builder.addClassReference(source, new InterfaceSymbol(interfaceName));
    }

    return builder;
  }

  private static ConstantNameAndType constantNameAndType(
      ConstantCP constantCP, ConstantPool constantPool) {
    int nameAndTypeIndex = constantCP.getNameAndTypeIndex();
    Constant constantAtNameAndTypeIndex = constantPool.getConstant(nameAndTypeIndex);
    if (!(constantAtNameAndTypeIndex instanceof ConstantNameAndType)) {
      // This constant_pool entry must be a CONSTANT_NameAndType_info
      // as specified https://docs.oracle.com/javase/specs/jvms/se8/html/jvms-4.html#jvms-4.4.2
      throw new ClassFormatException(
          "Failed to lookup nameAndType constant indexed at "
              + nameAndTypeIndex
              + ". However, the content is not ConstantNameAndType. It is "
              + constantAtNameAndTypeIndex);
    }
    return (ConstantNameAndType) constantAtNameAndTypeIndex;
  }

  private static ClassSymbol makeSymbol(
      ConstantClass constantClass, ConstantPool constantPool, JavaClass sourceClass) {
    int nameIndex = constantClass.getNameIndex();
    Constant classNameConstant = constantPool.getConstant(nameIndex);
    if (!(classNameConstant instanceof ConstantUtf8)) {
      // This constant_pool entry must be a CONSTANT_Utf8_info
      // as specified https://docs.oracle.com/javase/specs/jvms/se8/html/jvms-4.html#jvms-4.4.1
      throw new ClassFormatException(
          "Failed to lookup ConstantUtf8 constant indexed at "
              + nameIndex
              + ". However, the content is not ConstantUtf8. It is "
              + classNameConstant);
    }
    ConstantUtf8 classNameConstantUtf8 = (ConstantUtf8) classNameConstant;
    // classNameConstantUtf8 has internal form of class names that uses '.' to separate identifiers
    String targetClassNameInternalForm = classNameConstantUtf8.getBytes();
    // Adjust the internal form to comply with binary names defined in JLS 13.1
    String targetClassName = targetClassNameInternalForm.replace('/', '.');
    String superClassName = sourceClass.getSuperclassName();

    // Relationships between superclass and subclass need special validation for 'final' keyword
    boolean referenceIsForInheritance = superClassName.equals(targetClassName);
    if (referenceIsForInheritance) {
      return new SuperClassSymbol(targetClassName);
    }
    return new ClassSymbol(targetClassName);
  }

  private static MethodSymbol makeSymbol(
      ConstantCP constantMethodref, ConstantPool constantPool) {
    String className = constantMethodref.getClass(constantPool);
    ConstantNameAndType constantNameAndType = constantNameAndType(constantMethodref, constantPool);
    String methodName = constantNameAndType.getName(constantPool);
    String descriptor = constantNameAndType.getSignature(constantPool);
    // constantMethodref is either ConstantMethodref or ConstantInterfaceMethodref
    boolean isInterfaceMethod = constantMethodref instanceof ConstantInterfaceMethodref;
    return new MethodSymbol(className, methodName, descriptor, isInterfaceMethod);
  }

  private static FieldSymbol makeSymbol(
      ConstantFieldref constantFieldref, ConstantPool constantPool) {
    // Either a class type or an interface type
    String className = constantFieldref.getClass(constantPool);
    ConstantNameAndType constantNameAndType = constantNameAndType(constantFieldref, constantPool);
    String fieldName = constantNameAndType.getName(constantPool);
    String descriptor = constantNameAndType.getSignature(constantPool);
    return new FieldSymbol(className, fieldName, descriptor);
  }

  static ImmutableSet<String> listInnerClassNames(JavaClass javaClass) {
    ImmutableSet.Builder<String> innerClassNames = ImmutableSet.builder();
    String topLevelClassName = javaClass.getClassName();
    ConstantPool constantPool = javaClass.getConstantPool();
    for (Attribute attribute : javaClass.getAttributes()) {
      if (attribute.getTag() != Const.ATTR_INNER_CLASSES) {
        continue;
      }
      // This innerClasses variable does not include double-nested inner classes
      InnerClasses innerClasses = (InnerClasses) attribute;
      for (InnerClass innerClass : innerClasses.getInnerClasses()) {
        int classIndex = innerClass.getInnerClassIndex();
        String innerClassName = constantPool.getConstantString(classIndex, Const.CONSTANT_Class);
        int outerClassIndex = innerClass.getOuterClassIndex();
        if (outerClassIndex > 0) {
          String outerClassName =
              constantPool.getConstantString(outerClassIndex, Const.CONSTANT_Class);
          String normalOuterClassName = outerClassName.replace('/', '.');
          if (!normalOuterClassName.equals(topLevelClassName)) {
            continue;
          }
        }

        // Class names stored in constant pool have '/' as separator. We want '.' (as binary name)
        String normalInnerClassName = innerClassName.replace('/', '.');
        innerClassNames.add(normalInnerClassName);
      }
    }
    return innerClassNames.build();
  }

  /** Returns the first class path entry containing the class. Null if the class is 
   *  not in the class path. */
  @Nullable
  ClassPathEntry findClassLocation(String className) {
    // Initially this method used classLoader.loadClass().getProtectionDomain().getCodeSource().
    // However, it required the superclass of a target class to be loadable too; otherwise
    // ClassNotFoundException was raised. It was inconvenient because we only wanted to know the
    // location of the target class, and sometimes the superclass is unavailable.
<<<<<<< HEAD
    ClassPathEntry entry = Iterables.getFirst(fileNameToClassPathEntry.get(className), null);
    if (entry != null) {
      return entry;
    }

    // Some classes have framework-specific prefix such as "WEB-INF.classes.AppWidgetset" in its
    // class file name.
    String specialLocation = classRepository.getSpecialLocation(className);
    if (specialLocation == null) {
      return null;
    }
    return Iterables.getFirst(fileNameToClassPathEntry.get(specialLocation), null);
  }

  /**
   * Converts a binary name to a class file name. Usually they are the same, however it may be
   * different if the JAR file has framework-specific prefix such as "WEB-INF.classes." in class
   * file names.
   */
  String getClassFileName(String classBinaryName) {
    String specialLocation = classRepository.getSpecialLocation(classBinaryName);
    if (specialLocation == null) {
      return classBinaryName;
    }
    return specialLocation;
=======

    String filename = classRepository.getFileName(className);
    return Iterables.getFirst(fileNameToClassPathEntry.get(filename), null);
>>>>>>> 8c426b69
  }

  /**
   * Returns a set of {@link JavaClass}es which have entries in the {@code entry} through {@link
   * #classRepository}.
   */
  private ImmutableSet<JavaClass> listClasses(ClassPathEntry entry) throws IOException {
    ImmutableSet.Builder<JavaClass> javaClasses = ImmutableSet.builder();

    ImmutableList.Builder<String> corruptedClassFileNames = ImmutableList.builder();

    for (String classFileName : entry.getFileNames()) {
      if (classFileName.startsWith("META-INF.versions.")) {
        // Linkage Checker does not support multi-release JAR (for Java 9+) yet
        // https://github.com/GoogleCloudPlatform/cloud-opensource-java/issues/897
        continue;
      }

      try {
        JavaClass javaClass = classRepository.loadClass(classFileName);
        javaClasses.add(javaClass);
      } catch (ClassNotFoundException | ClassFormatException ex) {
        // We couldn't read the class in the JAR file where we found it.
        corruptedClassFileNames.add(classFileName);
      }
    }

    ImmutableList<String> corruptedFiles = corruptedClassFileNames.build();
    int corruptedFileCount = corruptedFiles.size();
    if (corruptedFileCount > 0) {
      logger.warning(
          "Corrupt files in "
              + entry
              + "; could not load "
              + corruptedFiles.get(0)
              + (corruptedFileCount > 1
                  ? " and other " + (corruptedFileCount - 1) + " files"
                  : ""));
    }
    return javaClasses.build();
  }

  /** Returns true if two class names (binary name JLS 13.1) have the same package. */
  static boolean classesInSamePackage(String classNameA, String classNameB) {
    // Because package name cannot have '.' at the beginning, we can use lastDotIndex=0 (that will
    // return empty string via substring below) for unnamed package.
    // https://docs.oracle.com/javase/specs/jls/se8/html/jls-7.html#jls-7.4.1
    int lastDotIndexA = Math.max(classNameA.lastIndexOf('.'), 0);
    int lastDotIndexB = Math.max(classNameB.lastIndexOf('.'), 0);
    String packageNameA = classNameA.substring(0, lastDotIndexA);
    String packageNameB = classNameB.substring(0, lastDotIndexB);
    return packageNameA.equals(packageNameB);
  }

  /** Returns true if {@code childClass} is a subclass of {@code parentClass}. */
  static boolean isClassSubClassOf(JavaClass childClass, JavaClass parentClass) {
    for (JavaClass superClass : getClassHierarchy(childClass)) {
      if (superClass.equals(parentClass)) {
        return true;
      }
    }
    return false;
  }

  /**
   * Returns the name of enclosing class for the class name (binary name JLS 13.1). Null if the
   * class is not nested.
   */
  static String enclosingClassName(String className) {
    int lastDollarIndex = className.lastIndexOf('$');
    if (lastDollarIndex < 0) {
      return null;
    }
    return className.substring(0, lastDollarIndex);
  }

  /**
   * Returns true if {@code parentJavaClass} is not {@code final} and {@code childJavaClass} is not
   * overriding any {@code final} method of {@code parentJavaClass}.
   *
   * @see <a href="https://docs.oracle.com/javase/specs/jvms/se8/html/jvms-4.html#jvms-4.10">Java
   *     Virtual Machine Specification: 4.10. Verification of class Files</a>
   */
  static boolean hasValidSuperclass(JavaClass childJavaClass, JavaClass parentJavaClass) {
    if (parentJavaClass.isFinal()) {
      return false;
    }

    for (Method method : childJavaClass.getMethods()) {
      for (JavaClass parentClass : getClassHierarchy(parentJavaClass)) {
        for (final Method methodInParent : parentClass.getMethods()) {
          if (methodInParent.getName().equals(method.getName())
              && methodInParent.getSignature().equals(method.getSignature())
              && methodInParent.isFinal()) {
            return false;
          }
        }
      }
    }

    return true;
  }

  /**
   * Returns the indices of all class symbol references to {@code targetClassName} in the constant
   * pool of {@code sourceJavaClass}.
   */
  ImmutableSet<Integer> constantPoolIndexForClass(
      JavaClass sourceJavaClass, String targetClassName) {
    ImmutableSet.Builder<Integer> constantPoolIndicesForTarget = ImmutableSet.builder();

    ConstantPool sourceConstantPool = sourceJavaClass.getConstantPool();
    Constant[] constantPoolEntries = sourceConstantPool.getConstantPool();
    for (int poolIndex = 0; poolIndex < constantPoolEntries.length; poolIndex++) {
      Constant constant = constantPoolEntries[poolIndex];
      if (constant == null) {
        continue; // constantPool uses index starting from 1. 0th entry is null.
      }
      byte constantTag = constant.getTag();
      if (constantTag == Const.CONSTANT_Class) {
        ConstantClass constantClass = (ConstantClass) constant;
        ClassSymbol classSymbol = makeSymbol(constantClass, sourceConstantPool, sourceJavaClass);
        if (targetClassName.equals(classSymbol.getClassBinaryName())) {
          constantPoolIndicesForTarget.add(poolIndex);
        }
      }
    }

    return constantPoolIndicesForTarget.build();
  }

  private static final ImmutableSet<String> ERRORS_CAUGHT_IN_SOURCE =
      ImmutableSet.of(
          LinkageError.class.getName(),
          NoClassDefFoundError.class.getName(),
          NoSuchMethodError.class.getName(),
          ClassNotFoundException.class.getName());

  /**
   * Returns true if {@code sourceClassName} has a method that has an exception handler for {@link
   * NoClassDefFoundError}, {@link NoSuchMethodError} or {@link LinkageError}.
   */
  boolean catchesLinkageError(String sourceClassName) {
    try {
      JavaClass sourceJavaClass = loadJavaClass(sourceClassName);
      ClassGen classGen = new ClassGen(sourceJavaClass);

      for (Method method : sourceJavaClass.getMethods()) {
        if (method.getCode() == null) {
          // No need to check the presence of try-catch clause for methods without code. This guard
          // avoids NullPointerException by BCEL.
          // https://issues.apache.org/jira/browse/BCEL-336
          continue;
        }
        MethodGen methodGen = new MethodGen(method, sourceClassName, classGen.getConstantPool());
        CodeExceptionGen[] exceptionHandlers = methodGen.getExceptionHandlers();
        for (CodeExceptionGen codeExceptionGen : exceptionHandlers) {
          ObjectType catchType = codeExceptionGen.getCatchType();
          if (catchType == null) {
            continue;
          }
          String caughtClassName = catchType.getClassName();
          if (ERRORS_CAUGHT_IN_SOURCE.contains(caughtClassName)) {
            // The source class catches an error and thus will not cause a runtime error
            return true;
          }
        }
      }

      String outerClassName = outerClassName(sourceJavaClass);
      if (outerClassName != null) {
        try {
          return catchesLinkageError(outerClassName);
        } catch (ClassFormatException ex) {
          // When the outer class of an inner class does not exist in the class path, we cannot
          // say that the classes catch linkage errors.
          return false;
        }
      } else {
        // The source class does not have a method that catches NoClassDefFoundError
        return false;
      }
    } catch (ClassNotFoundException ex) {
      // Because the reference in the argument was extracted from the source class file,
      // the source class should be found.
      throw new ClassFormatException(
          "The source class in the reference is no longer available in the class path", ex);
    }
  }

  private static String outerClassName(JavaClass sourceJavaClass) {
    ConstantPool constantPool = sourceJavaClass.getConstantPool();
    if (sourceJavaClass.isNested()) {
      for (Attribute attribute : sourceJavaClass.getAttributes()) {
        if (attribute instanceof InnerClasses) {
          InnerClasses innerClasses = (InnerClasses) attribute;
          for (InnerClass innerClass : innerClasses.getInnerClasses()) {
            // Some auto-generated classes may not have correct inner class entries,
            // for example com.google.inject.internal.cglib.core.$DebuggingClassWriter.java
            if (innerClass.getInnerClassIndex() <= 0 || innerClass.getOuterClassIndex() <= 0) {
              continue;
            }
            // Class names in constant pool has '/' as separator
            String innerClassName =
                constantPool
                    .getConstantString(innerClass.getInnerClassIndex(), Const.CONSTANT_Class)
                    .replaceAll("/", ".");
            String outerClassName =
                constantPool
                    .getConstantString(innerClass.getOuterClassIndex(), Const.CONSTANT_Class)
                    .replaceAll("/", ".");
            if (innerClassName.equals(sourceJavaClass.getClassName())) {
              return outerClassName;
            }
          }
        }
      }
    }
    return null;
  }

  /**
   * Returns true if the class symbol reference is unused in the source class file. It checks
   * following places for the usage in the source class:
   *
   * <ul>
   *   <li>Superclass and interfaces
   *   <li>Type signatures of fields and methods
   *   <li>Constant pool entries that refer to a CONSTANT_Class_info structure
   *   <li>Java Virtual Machine instructions that takes a symbolic reference to a class
   *   <li>The exception table and exception handlers of methods
   * </ul>
   *
   * @see <a href="https://docs.oracle.com/javase/specs/jvms/se8/html/jvms-4.html#jvms-4.4.2">Java
   *     Virtual Machine Specification: The CONSTANT_Fieldref_info, CONSTANT_Methodref_info, and
   *     CONSTANT_InterfaceMethodref_info Structures</a>
   * @see <a href="https://docs.oracle.com/javase/specs/jvms/se8/html/jvms-6.html#jvms-6.5">Java
   *     Virtual Machine Specification: Instructions</a>
   * @see <a href="https://docs.oracle.com/javase/specs/jvms/se8/html/jvms-2.html#jvms-2.10">Java
   *     Virtual Machine Specification: Exceptions</a>
   */
  boolean isUnusedClassSymbolReference(String sourceClassName, ClassSymbol classSymbol) {
    if (classSymbol instanceof SuperClassSymbol) {
      // The target class is used in class inheritance
      return false;
    }

    String targetClassName = classSymbol.getClassBinaryName();

    try {
      JavaClass sourceJavaClass = loadJavaClass(sourceClassName);

      for (String interfaceName: sourceJavaClass.getInterfaceNames()) {
        if (interfaceName.equals(targetClassName)) {
          // The target class is used in interfaces
          return false;
        }
      }

      ImmutableSet<Integer> targetConstantPoolIndices =
          constantPoolIndexForClass(sourceJavaClass, targetClassName);
      Verify.verify(
          !targetConstantPoolIndices.isEmpty(),
          "When checking a class reference from %s to %s, the reference to the target class is no"
              + " longer found in the source class's constant pool.", // This should not happen
          sourceJavaClass.getClassName(),
          targetClassName);

      ConstantPool sourceConstantPool = sourceJavaClass.getConstantPool();
      Constant[] constantPoolEntries = sourceConstantPool.getConstantPool();
      for (Constant constant : constantPoolEntries) {
        if (constant == null) {
          continue;
        }
        switch (constant.getTag()) {
          case Const.CONSTANT_Methodref:
          case Const.CONSTANT_InterfaceMethodref:
          case Const.CONSTANT_Fieldref:
            ConstantCP constantCp = (ConstantCP) constant;
            int classIndex = constantCp.getClassIndex();
            if (targetConstantPoolIndices.contains(classIndex)) {
              // The class reference is used in another constant pool
              return false;
            }
            break;
        }
      }

      for (Field field : sourceJavaClass.getFields()) {
        // Type.toString returns binary name (for example, io.grpc.MethodDescriptor)
        String fieldTypeSignature = field.getType().toString();
        if (targetClassName.equals(fieldTypeSignature)) {
          return false;
        }
      }

      ClassGen classGen = new ClassGen(sourceJavaClass);
      for (Method method : sourceJavaClass.getMethods()) {

        if (targetClassName.equals(method.getReturnType().toString())) {
          return false;
        }
        for (Type argumentType : method.getArgumentTypes()) {
          String argumentTypeSignature = argumentType.toString();
          if (targetClassName.equals(argumentTypeSignature)) {
            return false;
          }
        }

        MethodGen methodGen = new MethodGen(method, sourceClassName, classGen.getConstantPool());
        InstructionList instructionList = methodGen.getInstructionList();
        if (instructionList != null) {
          for (InstructionHandle instructionHandle : instructionList) {
            Instruction instruction = instructionHandle.getInstruction();
            if (instruction instanceof CPInstruction) {
              // Checking JVM instructions that take a symbolic reference to a class in
              // JVM Instruction Set
              // https://docs.oracle.com/javase/specs/jvms/se8/html/jvms-6.html#jvms-6.5
              int classIndex = ((CPInstruction) instruction).getIndex();
              if (targetConstantPoolIndices.contains(classIndex)) {
                // The target class is used in a JVM instruction (including `new`).
                return false;
              }
            }
          }
        }

        // Exception table
        ExceptionTable exceptionTable = method.getExceptionTable();
        if (exceptionTable != null) {
          int[] exceptionIndexTable = exceptionTable.getExceptionIndexTable();
          for (int exceptionIndexTableEntry : exceptionIndexTable) {
            if (targetConstantPoolIndices.contains(exceptionIndexTableEntry)) {
              // The target class is used in throws clause
              return false;
            }
          }
        }

        // Exception handlers
        CodeExceptionGen[] exceptionHandlers = methodGen.getExceptionHandlers();
        for (CodeExceptionGen codeExceptionGen : exceptionHandlers) {
          ObjectType catchType = codeExceptionGen.getCatchType();
          if (catchType == null) {
            continue;
          }
          String caughtClassName = catchType.getClassName();
          if (caughtClassName != null && caughtClassName.equals(targetClassName)) {
            // The target class is used in catch clause
            return false;
          }
        }
      }

    } catch (ClassNotFoundException ex) {
      // Because the reference in the argument was extracted from the source class file,
      // the source class should be found.
      throw new ClassFormatException(
          "The source class in the reference is no longer available in the class path", ex);
    }

    // The target class is unused
    return true;
  }

  /**
   * Returns the target class and its superclasses in order (with {@link Object} last). If any can't
   * be found, the list stops with the previous one.
   */
  static Iterable<JavaClass> getClassHierarchy(JavaClass targetClass) {
    return SUPERCLASSES.breadthFirst(targetClass);
  }

  private static final Traverser<JavaClass> SUPERCLASSES =
      Traverser.forTree(
          javaClass -> {
            try {
              JavaClass superClass = javaClass.getSuperClass();
              return superClass == null ? ImmutableSet.of() : ImmutableSet.of(superClass);
            } catch (ClassNotFoundException e) {
              return ImmutableSet.of();
            }
          });
}<|MERGE_RESOLUTION|>--- conflicted
+++ resolved
@@ -108,11 +108,7 @@
     this.inputClassPath = ImmutableList.copyOf(inputClassPath);
     this.classRepository = createClassRepository(inputClassPath);
     this.extensionClassLoader = extensionClassLoader;
-<<<<<<< HEAD
-    this.fileNameToClassPathEntry = map;
-=======
     this.fileNameToClassPathEntry = fileNameToClassPathEntry;
->>>>>>> 8c426b69
   }
 
   /**
@@ -325,19 +321,8 @@
     // However, it required the superclass of a target class to be loadable too; otherwise
     // ClassNotFoundException was raised. It was inconvenient because we only wanted to know the
     // location of the target class, and sometimes the superclass is unavailable.
-<<<<<<< HEAD
-    ClassPathEntry entry = Iterables.getFirst(fileNameToClassPathEntry.get(className), null);
-    if (entry != null) {
-      return entry;
-    }
-
-    // Some classes have framework-specific prefix such as "WEB-INF.classes.AppWidgetset" in its
-    // class file name.
-    String specialLocation = classRepository.getSpecialLocation(className);
-    if (specialLocation == null) {
-      return null;
-    }
-    return Iterables.getFirst(fileNameToClassPathEntry.get(specialLocation), null);
+    String filename = classRepository.getFileName(className);
+    return Iterables.getFirst(fileNameToClassPathEntry.get(filename), null);
   }
 
   /**
@@ -345,17 +330,8 @@
    * different if the JAR file has framework-specific prefix such as "WEB-INF.classes." in class
    * file names.
    */
-  String getClassFileName(String classBinaryName) {
-    String specialLocation = classRepository.getSpecialLocation(classBinaryName);
-    if (specialLocation == null) {
-      return classBinaryName;
-    }
-    return specialLocation;
-=======
-
-    String filename = classRepository.getFileName(className);
-    return Iterables.getFirst(fileNameToClassPathEntry.get(filename), null);
->>>>>>> 8c426b69
+  String getFileName(String classBinaryName) {
+    return classRepository.getFileName(classBinaryName);
   }
 
   /**
