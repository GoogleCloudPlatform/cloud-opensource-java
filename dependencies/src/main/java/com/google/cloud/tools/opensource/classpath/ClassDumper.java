--- conflicted
+++ resolved
@@ -42,10 +42,7 @@
 import java.util.List;
 import java.util.Optional;
 import java.util.jar.Attributes;
-<<<<<<< HEAD
-=======
 import java.util.jar.JarEntry;
->>>>>>> 6078920f
 import java.util.jar.JarInputStream;
 import java.util.jar.Manifest;
 import javax.annotation.Nullable;
@@ -98,10 +95,6 @@
     ClassLoader systemClassLoader = ClassLoader.getSystemClassLoader();
 
     ImmutableListMultimap.Builder<String, Path> builder = ImmutableListMultimap.builder();
-<<<<<<< HEAD
-    ImmutableList.Builder<Path> nonAutomaticModuleNameJars = ImmutableList.builder();
-    for (Path jar : jarPaths) {
-=======
     ImmutableList.Builder<Path> moduleInfoJars = ImmutableList.builder();
     ImmutableList.Builder<Path> nonAutomaticModuleNameJars = ImmutableList.builder();
     for (Path jar : jarPaths) {
@@ -110,7 +103,6 @@
       if (moduleInfo.isPresent()) {
         moduleInfoJars.add(jar);
       }
->>>>>>> 6078920f
       Optional<String> automaticModuleName = readAutomaticModuleName(jar);
       if (automaticModuleName.isPresent()) {
           builder.put(automaticModuleName.get(), jar);
@@ -118,18 +110,12 @@
         nonAutomaticModuleNameJars.add(jar);
       }
 
-<<<<<<< HEAD
-      Optional<String> moduleInfo = readModuleInfo(jar);
-
-    }
-=======
     }
     System.out.println("Total JAR files: " + jarPaths.size());
     ImmutableList<Path> jarsWithoutAutomaticModuleName = nonAutomaticModuleNameJars.build();
     System.out.println("JAR files with Automatic Module Name in Manifest: " + jarsWithoutAutomaticModuleName.size());
     ImmutableList<Path> jarWithModuleInfo = moduleInfoJars.build();
     System.out.println("JAR files with Module-Info: " + jarWithModuleInfo.size());
->>>>>>> 6078920f
 
     ImmutableListMultimap<String, Path> moduleNameToJar = builder.build();
     for (String moduleName: moduleNameToJar.keySet()) {
@@ -140,16 +126,6 @@
         continue;
       }
       paths.forEach(path -> {
-<<<<<<< HEAD
-        System.out.println("NG: " + path);
-      });
-    }
-
-    System.out.println("Jar files without Automatic Module Name");
-    nonAutomaticModuleNameJars.build().forEach(jar -> {
-      System.out.println("  " + jar.getFileName());
-    });
-=======
         System.out.println("  duplicate: " + path);
       });
     }
@@ -167,7 +143,6 @@
         System.out.println("  " + jar.getFileName());
       });
     }
->>>>>>> 6078920f
 
     ClassLoader extensionClassLoader = systemClassLoader.getParent();
 
@@ -458,20 +433,6 @@
         .collect(toImmutableSet());
   }
 
-<<<<<<< HEAD
-  private static Optional<String> readModuleInfo(Path jar) throws IOException {
-    ImmutableSet<String> classFileNames = listClassFileNames(jar);
-    for (String classFileName : classFileNames) {
-      if (classFileName.toLowerCase().endsWith("module-info")) {
-        System.out.println("Found module-info");
-        return Optional.of("module-info");
-      }
-    }
-    return Optional.empty();
-  }
-
-=======
->>>>>>> 6078920f
   private static Optional<String> readAutomaticModuleName(Path jar) {
     try (JarInputStream jarStream = new JarInputStream(new FileInputStream(jar.toFile()))) {
       Manifest manifest = jarStream.getManifest();
@@ -489,8 +450,6 @@
     }
   }
 
-<<<<<<< HEAD
-=======
   private static Optional<String> readModuleInfo(Path jar) {
     /* This logic is tested by recent logr4j-api 2 that supports Java 9 module via multi-release JAR
       https://github.com/GoogleCloudPlatform/cloud-opensource-java/issues/339
@@ -516,7 +475,6 @@
     }
   }
 
->>>>>>> 6078920f
   /**
    * Returns a set of {@link JavaClass}es which have entries in the {@code jar} through {@link
    * #classRepository}.
