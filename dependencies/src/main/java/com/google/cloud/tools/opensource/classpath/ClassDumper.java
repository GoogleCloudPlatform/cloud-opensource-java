--- conflicted
+++ resolved
@@ -234,97 +234,6 @@
     return fieldSymbolReference;
   }
 
-<<<<<<< HEAD
-  /**
-   * Lists external method references for a class. The returned list does not include method
-   * references that point to other classes defined in the same jar file as the class.
-   *
-   * @param className class name to list its method references. The class must be available through
-   *     the class loader and BCEL repository.
-   * @return list of external method references from the class
-   */
-  ImmutableSet<FullyQualifiedMethodSignature> listExternalMethodReferences(String className) {
-    try {
-      Class<?> clazz = classLoader.loadClass(className);
-      CodeSource codeSource = clazz.getProtectionDomain().getCodeSource();
-      if (codeSource == null) {
-        // Code in bootstrap class loader (e.g., javax) does not have source
-        return ImmutableSet.of();
-      }
-      Path jarPathForTheClass = Paths.get(codeSource.getLocation().toURI());
-      Set<String> classesDefinedInSameJar = jarFileToClasses.get(jarPathForTheClass);
-
-      // Follows usage graph from the internal classes to external references
-      return findExternalMethodReferencesByUsageGraph(
-          ImmutableSet.of(className), classesDefinedInSameJar);
-    } catch (ClassNotFoundException | URISyntaxException ex) {
-      // TODO: Investigate why 'mvn exec:java' causes ClassNotFoundException for Guava
-      // Running withinStaticLinkageChecker via IntelliJ does not cause the problem
-      throw new RuntimeException(
-          "There was an error in reading method references from the class: " + className, ex);
-    }
-  }
-
-  /**
-   * Finds external method references by following usage graph from {@code initialClassNames}
-   * through other internal classes. For example, given following usage graph of 4 classes in 2 jar
-   * files:
-   *
-   * <pre>
-   *   'Class A' → 'Class B' → 'Class C' → 'Class D'
-   *   |←         in X.jar              →|← in Y.jar →
-   * </pre>
-   *
-   * and {@code initialClassNames: ['Class A']}, this function returns list of method references to
-   * 'Class D', not including references to 'Class B' or 'Class C'.
-   *
-   * @param initialClassNames list of classes to follow usage graph. They must be within same jar
-   *     file.
-   * @param classesDefinedInSameJar set of classes defined in the same jar file as {@code
-   *     initialClassNames}
-   * @return set of method references external to the jar file of {@code initialClassNames}
-   * @throws ClassNotFoundException when there is a problem in accessing a class via BCEL repository
-   */
-  private ImmutableSet<FullyQualifiedMethodSignature>
-      findExternalMethodReferencesByUsageGraph(
-          Set<String> initialClassNames,
-          Set<String> classesDefinedInSameJar)
-          throws ClassNotFoundException {
-    Set<String> visitedClasses = new HashSet<>(initialClassNames);
-    Queue<String> classQueue = new ArrayDeque<>(initialClassNames);
-    ImmutableSet.Builder<FullyQualifiedMethodSignature> nextExternalMethodReferences =
-        ImmutableSet.builder();
-    while (!classQueue.isEmpty()) {
-      String internalClassName = classQueue.remove();
-      JavaClass internalJavaClass = syntheticRepository.loadClass(internalClassName);
-      List<FullyQualifiedMethodSignature> nextMethodReferencesFromInternalClass =
-          listMethodReferences(internalJavaClass);
-      for (FullyQualifiedMethodSignature methodReference : nextMethodReferencesFromInternalClass) {
-        String nextClassName = methodReference.getClassName();
-        if (classesDefinedInSameJar.contains(nextClassName)) {
-          if (visitedClasses.add(nextClassName)) {
-            classQueue.add(nextClassName);
-          }
-        } else {
-          // While iterating the graph, record method references external to the jar file
-          nextExternalMethodReferences.add(methodReference);
-        }
-      }
-    }
-    return nextExternalMethodReferences.build();
-  }
-
-  static ImmutableList<FullyQualifiedMethodSignature> listMethodsOnClass(JavaClass javaClass) {
-    List<MethodSignature> methods = listDeclaredMethods(javaClass);
-    ImmutableList<FullyQualifiedMethodSignature> fullyQualifiedMethodSignatures = methods.stream()
-        .map(method -> new FullyQualifiedMethodSignature(
-            javaClass.getClassName(), method.getMethodName(), method.getDescriptor()))
-        .collect(toImmutableList());
-    return fullyQualifiedMethodSignatures;
-  }
-
-=======
->>>>>>> 5ca9e530
   static ImmutableSet<String> listInnerClassNames(JavaClass javaClass) {
     ImmutableSet.Builder<String> innerClassNames = ImmutableSet.builder();
     String topLevelClassName = javaClass.getClassName();
@@ -396,57 +305,6 @@
     }
   }
 
-<<<<<<< HEAD
-  boolean methodDefinitionExists(FullyQualifiedMethodSignature methodReference)
-      throws ClassNotFoundException {
-    String className = methodReference.getClassName();
-    MethodSignature methodSignature = methodReference.getMethodSignature();
-    String methodName = methodSignature.getMethodName();
-    Class<?>[] parameterTypes = methodDescriptorToClass(methodSignature.getDescriptor());
-    try {
-      // Attempt 1: Find the class and method in the class loader
-      // Class loader helps to resolve class hierarchy, such as methods defined in parent class
-      Class<?> clazz =
-          className.startsWith("[")
-              ? Array.class
-              : classLoader.loadClass(className);
-      if ("<init>".equals(methodName)) {
-        clazz.getConstructor(parameterTypes);
-      } else if ("clone".equals(methodName) && clazz == Array.class) {
-        // Array's clone method is not returned by getMethod
-        // https://docs.oracle.com/javase/8/docs/api/java/lang/Class.html#getMethod-java.lang.String-java.lang.Class...-
-        return true;
-      } else {
-        clazz.getMethod(methodSignature.getMethodName(),
-            parameterTypes);
-      }
-      return true;
-    } catch (NoSuchMethodException | ClassNotFoundException ex) {
-      // Attempt 2: Find the class and method in BCEL API
-      // BCEL helps to search availability of (package) private class, constructors and methods
-      // that are inaccessible to Java's reflection API or the class loader.
-      JavaClass javaClass = loadJavaClass(className);
-      while (javaClass != null) {
-        // Inherited methods need checking with the parent class name
-        FullyQualifiedMethodSignature methodReferenceForClass = new FullyQualifiedMethodSignature(
-            javaClass.getClassName(),
-            methodName,
-            methodSignature.getDescriptor()
-        );
-        List<FullyQualifiedMethodSignature> availableMethodsOnClass =
-            ClassDumper.listMethodsOnClass(javaClass);
-        if (availableMethodsOnClass.contains(methodReferenceForClass)) {
-          return true;
-        }
-        // null if java.lang.Object
-        javaClass = javaClass.getSuperClass();
-      }
-      return false;
-    }
-  }
-
-=======
->>>>>>> 5ca9e530
   /**
    * @param jarFilePaths absolute paths to jar files
    * @return map of jar file paths to classes defined in them
