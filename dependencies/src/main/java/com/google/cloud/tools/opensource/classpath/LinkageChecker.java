/*
 * Copyright 2018 Google LLC.
 *
 * Licensed under the Apache License, Version 2.0 (the "License");
 * you may not use this file except in compliance with the License.
 * You may obtain a copy of the License at
 *
 *     http://www.apache.org/licenses/LICENSE-2.0
 *
 * Unless required by applicable law or agreed to in writing, software
 * distributed under the License is distributed on an "AS IS" BASIS,
 * WITHOUT WARRANTIES OR CONDITIONS OF ANY KIND, either express or implied.
 * See the License for the specific language governing permissions and
 * limitations under the License.
 */

package com.google.cloud.tools.opensource.classpath;

import static com.google.cloud.tools.opensource.classpath.ClassDumper.getClassHierarchy;

import com.google.cloud.tools.opensource.dependencies.Bom;
import com.google.common.annotations.VisibleForTesting;
import com.google.common.base.Preconditions;
import com.google.common.collect.ImmutableList;
import com.google.common.collect.ImmutableSet;
import com.google.common.collect.ImmutableSetMultimap;
import com.google.common.collect.Iterables;
import com.google.common.collect.Multimaps;
import com.google.common.collect.SetMultimap;
import java.io.IOException;
import java.nio.file.Path;
import java.util.ArrayDeque;
import java.util.Arrays;
import java.util.HashSet;
import java.util.List;
import java.util.Map;
import java.util.Optional;
import java.util.Queue;
import java.util.Set;
import java.util.logging.Logger;
import javax.annotation.Nullable;
import org.apache.bcel.classfile.Field;
import org.apache.bcel.classfile.FieldOrMethod;
import org.apache.bcel.classfile.JavaClass;
import org.apache.bcel.classfile.Method;
import org.eclipse.aether.artifact.Artifact;

/** A tool to find linkage errors in a class path. */
public class LinkageChecker {

  private static final Logger logger = Logger.getLogger(LinkageChecker.class.getName());
  
  private final ClassDumper classDumper;
  private final ImmutableList<ClassPathEntry> classPath;
  private final SymbolReferenceMaps classToSymbols;
  private final ClassReferenceGraph classReferenceGraph;
  private final ExcludedErrors excludedErrors;

  @VisibleForTesting
  SymbolReferenceMaps getClassToSymbols() {
    return classToSymbols;
  }

  public ClassReferenceGraph getClassReferenceGraph() {
    return classReferenceGraph;
  }

  public static LinkageChecker create(List<ClassPathEntry> classPath) throws IOException {
    return create(classPath, ImmutableSet.copyOf(classPath), null);
  }

  /**
   * Returns Linkage Checker for {@code classPath}.
   *
   * @param classPath JAR files to find linkage errors in
   * @param entryPoints JAR files to specify entry point classes in reachability
   * @param exclusionFile exclusion file to suppress linkage errors
   */
  public static LinkageChecker create(
      List<ClassPathEntry> classPath,
      Iterable<ClassPathEntry> entryPoints,
      @Nullable Path exclusionFile)
      throws IOException {
    Preconditions.checkArgument(!classPath.isEmpty(), "The linkage classpath is empty.");
    ClassDumper dumper = ClassDumper.create(classPath);
    SymbolReferenceMaps symbolReferenceMaps = dumper.findSymbolReferences();

    ClassReferenceGraph classReferenceGraph =
        ClassReferenceGraph.create(symbolReferenceMaps, ImmutableSet.copyOf(entryPoints));

    return new LinkageChecker(
        dumper,
        classPath,
        symbolReferenceMaps,
        classReferenceGraph,
        ExcludedErrors.create(exclusionFile));
  }

  public static LinkageChecker create(Bom bom) throws IOException {
    return create(bom, null);
  }

  public static LinkageChecker create(Bom bom, Path exclusionFile) throws IOException {
    // duplicate code from DashboardMain follows. We need to refactor to extract this.
    ImmutableList<Artifact> managedDependencies = bom.getManagedDependencies();

    ClassPathBuilder classPathBuilder = new ClassPathBuilder();
    ClassPathResult classPathResult = classPathBuilder.resolve(managedDependencies);
    ImmutableList<ClassPathEntry> classpath = classPathResult.getClassPath();

    // When checking a BOM, entry point classes are the ones in the artifacts listed in the BOM
    List<ClassPathEntry> artifactsInBom = classpath.subList(0, managedDependencies.size());
    ImmutableSet<ClassPathEntry> entryPoints = ImmutableSet.copyOf(artifactsInBom);

    return LinkageChecker.create(classpath, entryPoints, exclusionFile);
  }

  @VisibleForTesting
  LinkageChecker cloneWith(SymbolReferenceMaps newSymbolMaps) {
    return new LinkageChecker(
        classDumper, classPath, newSymbolMaps, classReferenceGraph, excludedErrors);
  }

  private LinkageChecker(
      ClassDumper classDumper,
      List<ClassPathEntry> classPath,
      SymbolReferenceMaps symbolReferenceMaps,
      ClassReferenceGraph classReferenceGraph,
      ExcludedErrors excludedErrors) {
    this.classDumper = Preconditions.checkNotNull(classDumper);
    this.classPath = ImmutableList.copyOf(classPath);
    this.classReferenceGraph = Preconditions.checkNotNull(classReferenceGraph);
    this.classToSymbols = Preconditions.checkNotNull(symbolReferenceMaps);
    this.excludedErrors = Preconditions.checkNotNull(excludedErrors);
  }

  /**
   * Searches the classpath for linkage errors.
   * 
   * @return {@link SymbolProblem}s found in the class path and referencing classes
   * @throws IOException I/O error reading files in the classpath
   */
  public ImmutableSetMultimap<SymbolProblem, ClassFile> findSymbolProblems() throws IOException {
    // Having Problem in key will dedup SymbolProblems
    ImmutableSetMultimap.Builder<SymbolProblem, ClassFile> problemToClass =
        ImmutableSetMultimap.builder();

    ImmutableSetMultimap<ClassFile, ClassSymbol> classToClassSymbols =
        classToSymbols.getClassToClassSymbols();
    
    for (ClassFile classFile : classToClassSymbols.keySet()) {
      ImmutableSet<ClassSymbol> classSymbols = classToClassSymbols.get(classFile);
      ImmutableSet<String> classFileNamesInSource =
          classFile.getClassPathEntry().getFileNames();

      for (ClassSymbol classSymbol : classSymbols) {
        if (classSymbol instanceof SuperClassSymbol) {
          ImmutableList<SymbolProblem> problems =
              findAbstractParentProblems(classFile, (SuperClassSymbol) classSymbol);
          if (!problems.isEmpty()) {
            String superClassName = classSymbol.getClassBinaryName();
            ClassPathEntry superClassLocation = classDumper.findClassLocation(superClassName);
            ClassFile superClassFile = new ClassFile(superClassLocation, superClassName);
            for (SymbolProblem problem : problems) {
              problemToClass.put(problem, superClassFile);
            }
          }
        }
<<<<<<< HEAD
=======
        if (!classFile.getClassPathEntry().getFileNames()
            .contains(classSymbol.getClassBinaryName())) {
>>>>>>> 8c426b69

        String classBinaryName = classSymbol.getClassBinaryName();
        String classFileName = classDumper.getClassFileName(classBinaryName);
        if (!classFileNamesInSource.contains(classFileName)) {
          if (classSymbol instanceof InterfaceSymbol) {
            ImmutableList<SymbolProblem> problems =
                findInterfaceProblems(classFile, (InterfaceSymbol) classSymbol);
            if (!problems.isEmpty()) {
              String interfaceName = classSymbol.getClassBinaryName();
              ClassPathEntry interfaceLocation = classDumper.findClassLocation(interfaceName);
              ClassFile interfaceClassFile = new ClassFile(interfaceLocation, interfaceName);
              for (SymbolProblem problem : problems) {
                problemToClass.put(problem, interfaceClassFile);
              }
            }
          } else {
            findSymbolProblem(classFile, classSymbol)
                .ifPresent(problem -> problemToClass.put(problem, classFile.topLevelClassFile()));
          }
        }
      }    
    }
    
    ImmutableSetMultimap<ClassFile, MethodSymbol> classToMethodSymbols =
        classToSymbols.getClassToMethodSymbols();
    for (ClassFile classFile : classToMethodSymbols.keySet()) {
      ImmutableSet<MethodSymbol> methodSymbols = classToMethodSymbols.get(classFile);
      ImmutableSet<String> classFileNamesInSource =
          classFile.getClassPathEntry().getFileNames();
      for (MethodSymbol methodSymbol : methodSymbols) {
<<<<<<< HEAD
        String classBinaryName = methodSymbol.getClassBinaryName();
        String classFileName = classDumper.getClassFileName(classBinaryName);
        if (!classFileNamesInSource.contains(classFileName)) {
=======
        if (!classFile.getClassPathEntry().getFileNames()
            .contains(methodSymbol.getClassBinaryName())) {
>>>>>>> 8c426b69
          findSymbolProblem(classFile, methodSymbol)
              .ifPresent(problem -> problemToClass.put(problem, classFile.topLevelClassFile()));
        }
      }
    }

    ImmutableSetMultimap<ClassFile, FieldSymbol> classToFieldSymbols =
        classToSymbols.getClassToFieldSymbols();
    for (ClassFile classFile : classToFieldSymbols.keySet()) {
      ImmutableSet<FieldSymbol> fieldSymbols = classToFieldSymbols.get(classFile);
      ImmutableSet<String> classFileNamesInSource =
          classFile.getClassPathEntry().getFileNames();
      for (FieldSymbol fieldSymbol : fieldSymbols) {
<<<<<<< HEAD
        String classBinaryName = fieldSymbol.getClassBinaryName();
        String classFileName = classDumper.getClassFileName(classBinaryName);
        if (!classFileNamesInSource.contains(classFileName)) {
=======
        if (!classFile.getClassPathEntry().getFileNames()
            .contains(fieldSymbol.getClassBinaryName())) {
>>>>>>> 8c426b69
          findSymbolProblem(classFile, fieldSymbol)
              .ifPresent(problem -> problemToClass.put(problem, classFile.topLevelClassFile()));
        }
      }
    }

    // Filter classes in whitelist
    SetMultimap<SymbolProblem, ClassFile> filteredMap =
        Multimaps.filterEntries(problemToClass.build(), this::problemFilter);
    return ImmutableSetMultimap.copyOf(filteredMap);
  }

  /**
   * Returns true if the linkage error {@code entry} should be reported. False if it should be
   * suppressed.
   */
  private boolean problemFilter(Map.Entry<SymbolProblem, ClassFile> entry) {
    SymbolProblem symbolProblem = entry.getKey();
    ClassFile sourceClass = entry.getValue();
    return !excludedErrors.contains(symbolProblem, sourceClass);
  }

  /**
   * Returns an {@code Optional} describing the linkage error for the method reference if the
   * reference does not have a valid referent in the input class path; otherwise an empty {@code
   * Optional}.
   *
   * @see <a href="https://docs.oracle.com/javase/specs/jvms/se8/html/jvms-5.html#jvms-5.4.3.3">Java
   *     Virtual Machine Specification: 5.4.3.3. Method Resolution</a>
   * @see <a href="https://docs.oracle.com/javase/specs/jvms/se8/html/jvms-5.html#jvms-5.4.3.4">Java
   *     Virtual Machine Specification: 5.4.3.4. Interface Method Resolution</a>
   */
  @VisibleForTesting
  Optional<SymbolProblem> findSymbolProblem(ClassFile classFile, MethodSymbol symbol) {
    String sourceClassName = classFile.getBinaryName();
    String targetClassName = symbol.getClassBinaryName();
    String methodName = symbol.getName();

    // Skip references to Java runtime class. For example, java.lang.String.
    if (classDumper.isSystemClass(targetClassName)) {
      return Optional.empty();
    }

    try {
      JavaClass targetJavaClass = classDumper.loadJavaClass(targetClassName);
      ClassPathEntry classFileLocation = classDumper.findClassLocation(targetClassName);
      ClassFile containingClassFile =
          classFileLocation == null ? null : new ClassFile(classFileLocation, targetClassName);

      if (!isClassAccessibleFrom(targetJavaClass, sourceClassName)) {
        return Optional.of(
            new SymbolProblem(symbol, ErrorType.INACCESSIBLE_CLASS, containingClassFile));
      }

      if (targetJavaClass.isInterface() != symbol.isInterfaceMethod()) {
        return Optional.of(
            new SymbolProblem(symbol, ErrorType.INCOMPATIBLE_CLASS_CHANGE, containingClassFile));
      }

      // Check the existence of the parent class or interface for the class
      Optional<SymbolProblem> parentSymbolProblem = findParentSymbolProblem(targetClassName);
      if (parentSymbolProblem.isPresent()) {
        return parentSymbolProblem;
      }

      // Checks the target class, its parent classes, and its interfaces.
      // Interface check is needed to avoid false positive for a method reference to an abstract
      // class that implements an interface. For example, Guava's ImmutableList is an abstract class
      // that implements the List interface, but the class does not have a get() method. A method
      // reference to ImmutableList.get() should not be reported as a linkage error.
      Iterable<JavaClass> typesToCheck =
          Iterables.concat(
              getClassHierarchy(targetJavaClass),
              Arrays.asList(targetJavaClass.getAllInterfaces()));
      for (JavaClass javaClass : typesToCheck) {
        for (Method method : javaClass.getMethods()) {
          if (method.getName().equals(methodName)
              && method.getSignature().equals(symbol.getDescriptor())) {
            if (!isMemberAccessibleFrom(javaClass, method, sourceClassName)) {
              return Optional.of(
                  new SymbolProblem(symbol, ErrorType.INACCESSIBLE_MEMBER, containingClassFile));
            }
            // The method is found and accessible. Returning no error.
            return Optional.empty();
          }
        }
      }

      // Slf4J catches LinkageError to check the existence of other classes
      if (classDumper.catchesLinkageError(sourceClassName)) {
        return Optional.empty();
      }

      // The class is in class path but the symbol is not found
      return Optional.of(
          new SymbolProblem(symbol, ErrorType.SYMBOL_NOT_FOUND, containingClassFile));
    } catch (ClassNotFoundException ex) {
      if (classDumper.catchesLinkageError(sourceClassName)) {
        return Optional.empty();
      }
      ClassSymbol classSymbol = new ClassSymbol(symbol.getClassBinaryName());
      return Optional.of(new SymbolProblem(classSymbol, ErrorType.CLASS_NOT_FOUND, null));
    }
  }

  /**
   * Returns the linkage errors for unimplemented methods in {@code classFile}. Such unimplemented
   * methods manifest as {@link AbstractMethodError} in runtime.
   */
  private ImmutableList<SymbolProblem> findInterfaceProblems(
      ClassFile classFile, InterfaceSymbol interfaceSymbol) {
    String interfaceName = interfaceSymbol.getClassBinaryName();
    if (classDumper.isSystemClass(interfaceName)) {
      return ImmutableList.of();
    }

    ImmutableList.Builder<SymbolProblem> builder = ImmutableList.builder();
    try {
      JavaClass implementingClass = classDumper.loadJavaClass(classFile.getBinaryName());
      if (implementingClass.isAbstract()) {
        // Abstract class does not need to implement methods in an interface.
        return ImmutableList.of();
      }
      JavaClass interfaceDefinition = classDumper.loadJavaClass(interfaceName);
      for (Method interfaceMethod : interfaceDefinition.getMethods()) {
        if (interfaceMethod.getCode() != null) {
          // This interface method has default implementation. Subclass does not have to implement
          // it.
          continue;
        }
        String interfaceMethodName = interfaceMethod.getName();
        String interfaceMethodDescriptor = interfaceMethod.getSignature();
        boolean methodFound = false;

        Iterable<JavaClass> typesToCheck = Iterables.concat(getClassHierarchy(implementingClass));
        for (JavaClass javaClass : typesToCheck) {
          for (Method method : javaClass.getMethods()) {
            if (method.getName().equals(interfaceMethodName)
                && method.getSignature().equals(interfaceMethodDescriptor)) {
              methodFound = true;
              break;
            }
          }
        }
        if (!methodFound) {
          MethodSymbol missingMethodOnClass =
              new MethodSymbol(
                  classFile.getBinaryName(), interfaceMethodName, interfaceMethodDescriptor, false);
          builder.add(
              new SymbolProblem(missingMethodOnClass, ErrorType.ABSTRACT_METHOD, classFile));
        }
      }
    } catch (ClassNotFoundException ex) {
      // Missing classes are reported by findSymbolProblem method.
    }
    return builder.build();
  }

  /**
   * Returns an {@code Optional} describing the linkage error for the field reference if the
   * reference does not have a valid referent in the input class path; otherwise an empty {@code
   * Optional}.
   */
  @VisibleForTesting
  Optional<SymbolProblem> findSymbolProblem(ClassFile classFile, FieldSymbol symbol) {
    String sourceClassName = classFile.getBinaryName();
    String targetClassName = symbol.getClassBinaryName();

    String fieldName = symbol.getName();
    try {
      JavaClass targetJavaClass = classDumper.loadJavaClass(targetClassName);
      ClassPathEntry classFileLocation = classDumper.findClassLocation(targetClassName);
      ClassFile containingClassFile =
          classFileLocation == null ? null : new ClassFile(classFileLocation, targetClassName);

      if (!isClassAccessibleFrom(targetJavaClass, sourceClassName)) {
        return Optional.of(
            new SymbolProblem(symbol, ErrorType.INACCESSIBLE_CLASS, containingClassFile));
      }

      for (JavaClass javaClass : getClassHierarchy(targetJavaClass)) {
        for (Field field : javaClass.getFields()) {
          if (field.getName().equals(fieldName)) {
            if (!isMemberAccessibleFrom(javaClass, field, sourceClassName)) {
              return Optional.of(
                  new SymbolProblem(symbol, ErrorType.INACCESSIBLE_MEMBER, containingClassFile));
            }
            // The field is found and accessible. Returning no error.
            return Optional.empty();
          }
        }
      }
      // The field was not found in the class from the classpath
      return Optional.of(
          new SymbolProblem(symbol, ErrorType.SYMBOL_NOT_FOUND, containingClassFile));
    } catch (ClassNotFoundException ex) {
      if (classDumper.catchesLinkageError(sourceClassName)) {
        return Optional.empty();
      }
      ClassSymbol classSymbol = new ClassSymbol(symbol.getClassBinaryName());
      return Optional.of(new SymbolProblem(classSymbol, ErrorType.CLASS_NOT_FOUND, null));
    }
  }

  /**
   * Returns true if the field or method of a class is accessible from {@code sourceClassName}.
   *
   * @see <a href="https://docs.oracle.com/javase/specs/jls/se8/html/jls-6.html#jls-6.6.1">JLS 6.6.1
   *     Determining Accessibility</a>
   */
  private boolean isMemberAccessibleFrom(
      JavaClass targetClass, FieldOrMethod member, String sourceClassName) {
    // The order of these if statements for public, protected, and private are in the same order
    // they
    // appear in JLS 6.6.1
    if (member.isPublic()) {
      return true;
    }
    if (member.isProtected()) {
      if (ClassDumper.classesInSamePackage(targetClass.getClassName(), sourceClassName)) {
        return true;
      }
      try {
        JavaClass sourceClass = classDumper.loadJavaClass(sourceClassName);
        if (ClassDumper.isClassSubClassOf(sourceClass, targetClass)) {
          return true;
        }
      } catch (ClassNotFoundException ex) {
        logger.warning(
            "The source class "
                + sourceClassName
                + " of a reference was not found in the class path when checking accessibility");
        return false;
      }
    }
    if (member.isPrivate()) {
      // Access from within same top-level class is allowed to read private class. However, such
      // cases are already filtered at errorsFromSymbolReferences.
      return false;
    }
    // Default: package private
    if (ClassDumper.classesInSamePackage(targetClass.getClassName(), sourceClassName)) {
      return true;
    }
    return false;
  }

  /**
   * Returns an {@code Optional} describing the linkage error for the class reference if the
   * reference does not have a valid referent in the input class path; otherwise an empty {@code
   * Optional}.
   */
  @VisibleForTesting
  Optional<SymbolProblem> findSymbolProblem(ClassFile classFile, ClassSymbol symbol) {
    String sourceClassName = classFile.getBinaryName();
    String targetClassName = symbol.getClassBinaryName();

    try {
      JavaClass targetClass = classDumper.loadJavaClass(targetClassName);
      ClassPathEntry classFileLocation = classDumper.findClassLocation(targetClassName);
      ClassFile containingClassFile =
          classFileLocation == null ? null : new ClassFile(classFileLocation, targetClassName);

      boolean isSubclassReference = symbol instanceof SuperClassSymbol;
      if (isSubclassReference
          && !ClassDumper.hasValidSuperclass(
              classDumper.loadJavaClass(sourceClassName), targetClass)) {
        return Optional.of(
            new SymbolProblem(symbol, ErrorType.INCOMPATIBLE_CLASS_CHANGE, containingClassFile));
      }

      if (!isClassAccessibleFrom(targetClass, sourceClassName)) {
        return Optional.of(
            new SymbolProblem(symbol, ErrorType.INACCESSIBLE_CLASS, containingClassFile));
      }
      return Optional.empty();
    } catch (ClassNotFoundException ex) {
      if (classDumper.isUnusedClassSymbolReference(sourceClassName, symbol)
          || classDumper.catchesLinkageError(sourceClassName)) {
        // The class reference is unused in the source
        return Optional.empty();
      }
      return Optional.of(new SymbolProblem(symbol, ErrorType.CLASS_NOT_FOUND, null));
    }
  }

  /**
   * Returns true if the {@code javaClass} is accessible {@code from sourceClassName} in terms of
   * the access modifiers in the {@code javaClass}.
   *
   * @see <a href="https://docs.oracle.com/javase/specs/jls/se8/html/jls-8.html#jls-ClassModifier">
   *     JLS 8.1.1. Class Modifiers</a>
   */
  private boolean isClassAccessibleFrom(JavaClass javaClass, String sourceClassName)
      throws ClassNotFoundException {
    if (javaClass.isPrivate()) {
      // Nested class can be declared as private. Class reference within same file is allowed to
      // access private class. However, such cases are already filtered at
      // errorsFromSymbolReferences.
      return false;
    }

    String targetClassName = javaClass.getClassName();
    if (javaClass.isPublic()
        || ClassDumper.classesInSamePackage(targetClassName, sourceClassName)) {
      String enclosingClassName = ClassDumper.enclosingClassName(targetClassName);
      if (enclosingClassName != null) {
        // Nested class can be declared as private or protected, in addition to
        // public and package private. Protected is treated same as package private.
        // https://docs.oracle.com/javase/specs/jls/se8/html/jls-8.html#jls-ClassModifier
        JavaClass enclosingJavaClass = classDumper.loadJavaClass(enclosingClassName);
        return isClassAccessibleFrom(enclosingJavaClass, sourceClassName);
      } else {
        // Top-level class can be declared as public or package private.
        return true;
      }
    } else {
      // The class is not public and not in the same package as the source class.
      return false;
    }
  }

  /**
   * Returns an {@code Optional} describing the symbol problem in the parent classes or interfaces
   * of {@code baseClassName}, if any of them are missing; otherwise an empty {@code Optional}.
   */
  private Optional<SymbolProblem> findParentSymbolProblem(String baseClassName) {
    Queue<String> queue = new ArrayDeque<>();
    queue.add(baseClassName);
    while (!queue.isEmpty()) {
      String className = queue.remove();
      if (Object.class.getName().equals(className)) {
        continue; // java.lang.Object is the root of the inheritance tree
      }
      String potentiallyMissingClassName = className;
      try {
        JavaClass baseClass = classDumper.loadJavaClass(className);
        queue.add(baseClass.getSuperclassName());

        for (String interfaceName : baseClass.getInterfaceNames()) {
          potentiallyMissingClassName = interfaceName;
          JavaClass interfaceClass = classDumper.loadJavaClass(interfaceName);
          // An interface may implement other interfaces
          queue.addAll(Arrays.asList(interfaceClass.getInterfaceNames()));
        }
      } catch (ClassNotFoundException ex) {
        // potentiallyMissingClassName (either className or interfaceName) is missing
        SymbolProblem problem =
            new SymbolProblem(
                new ClassSymbol(potentiallyMissingClassName), ErrorType.SYMBOL_NOT_FOUND, null);
        return Optional.of(problem);
      }
    }
    return Optional.empty();
  }

  private ImmutableList<SymbolProblem> findAbstractParentProblems(
      ClassFile classFile, SuperClassSymbol superClassSymbol) {
    ImmutableList.Builder<SymbolProblem> builder = ImmutableList.builder();
    String superClassName = superClassSymbol.getClassBinaryName();
    if (classDumper.isSystemClass(superClassName)) {
      return ImmutableList.of();
    }

    try {
      String className = classFile.getBinaryName();
      JavaClass implementingClass = classDumper.loadJavaClass(className);
      if (implementingClass.isAbstract()) {
        return ImmutableList.of();
      }

      JavaClass superClass = classDumper.loadJavaClass(superClassName);
      if (!superClass.isAbstract()) {
        return ImmutableList.of();
      }

      JavaClass abstractClass = superClass;

      // Equality of BCEL's Method class is on its name and descriptor field
      Set<Method> implementedMethods = new HashSet<>();
      implementedMethods.addAll(ImmutableList.copyOf(implementingClass.getMethods()));

      while (abstractClass.isAbstract()) {
        for (Method abstractMethod : abstractClass.getMethods()) {
          if (!abstractMethod.isAbstract()) {
            // This abstract method has implementation. Subclass does not have to implement it.
            implementedMethods.add(abstractMethod);
            continue;
          }
          if (implementedMethods.contains(abstractMethod)) {
            continue;
          }
          String unimplementedMethodName = abstractMethod.getName();
          String unimplementedMethodDescriptor = abstractMethod.getSignature();

          MethodSymbol missingMethodOnClass =
              new MethodSymbol(
                  className, unimplementedMethodName, unimplementedMethodDescriptor, false);
          builder.add(
              new SymbolProblem(missingMethodOnClass, ErrorType.ABSTRACT_METHOD, classFile));
        }
        abstractClass = abstractClass.getSuperClass();
      }
    } catch (ClassNotFoundException ex) {
      // Missing classes are reported by findSymbolProblem method.
    }
    return builder.build();
  }
}<|MERGE_RESOLUTION|>--- conflicted
+++ resolved
@@ -166,14 +166,9 @@
             }
           }
         }
-<<<<<<< HEAD
-=======
-        if (!classFile.getClassPathEntry().getFileNames()
-            .contains(classSymbol.getClassBinaryName())) {
->>>>>>> 8c426b69
 
         String classBinaryName = classSymbol.getClassBinaryName();
-        String classFileName = classDumper.getClassFileName(classBinaryName);
+        String classFileName = classDumper.getFileName(classBinaryName);
         if (!classFileNamesInSource.contains(classFileName)) {
           if (classSymbol instanceof InterfaceSymbol) {
             ImmutableList<SymbolProblem> problems =
@@ -201,14 +196,9 @@
       ImmutableSet<String> classFileNamesInSource =
           classFile.getClassPathEntry().getFileNames();
       for (MethodSymbol methodSymbol : methodSymbols) {
-<<<<<<< HEAD
         String classBinaryName = methodSymbol.getClassBinaryName();
-        String classFileName = classDumper.getClassFileName(classBinaryName);
+        String classFileName = classDumper.getFileName(classBinaryName);
         if (!classFileNamesInSource.contains(classFileName)) {
-=======
-        if (!classFile.getClassPathEntry().getFileNames()
-            .contains(methodSymbol.getClassBinaryName())) {
->>>>>>> 8c426b69
           findSymbolProblem(classFile, methodSymbol)
               .ifPresent(problem -> problemToClass.put(problem, classFile.topLevelClassFile()));
         }
@@ -222,14 +212,9 @@
       ImmutableSet<String> classFileNamesInSource =
           classFile.getClassPathEntry().getFileNames();
       for (FieldSymbol fieldSymbol : fieldSymbols) {
-<<<<<<< HEAD
         String classBinaryName = fieldSymbol.getClassBinaryName();
-        String classFileName = classDumper.getClassFileName(classBinaryName);
+        String classFileName = classDumper.getFileName(classBinaryName);
         if (!classFileNamesInSource.contains(classFileName)) {
-=======
-        if (!classFile.getClassPathEntry().getFileNames()
-            .contains(fieldSymbol.getClassBinaryName())) {
->>>>>>> 8c426b69
           findSymbolProblem(classFile, fieldSymbol)
               .ifPresent(problem -> problemToClass.put(problem, classFile.topLevelClassFile()));
         }
