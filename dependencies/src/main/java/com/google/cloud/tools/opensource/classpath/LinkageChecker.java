--- conflicted
+++ resolved
@@ -96,9 +96,10 @@
   }
 
   /**
-<<<<<<< HEAD
-   * Returns {@link SymbolProblem}s found in {@code request} and referencing classes for each
-   * problem.
+   * Searches the classpath for linkage errors.
+   *
+   * @return {@link SymbolProblem}s found in the class path and referencing classes
+   * @throws IOException I/O error reading files in the classpath
    */
   public static ImmutableSetMultimap<SymbolProblem, ClassFile> check(LinkageCheckRequest request)
       throws IOException {
@@ -117,20 +118,8 @@
     return symbolProblems;
   }
 
-  /**
-   * Returns {@link SymbolProblem}s found in the class path and referencing classes for each
-   * problem.
-   */
   @VisibleForTesting
-  ImmutableSetMultimap<SymbolProblem, ClassFile> findSymbolProblems() {
-=======
-   * Searches the classpath for linkage errors.
-   * 
-   * @return {@link SymbolProblem}s found in the class path and referencing classes
-   * @throws IOException I/O error reading files in the classpath
-   */
-  public ImmutableSetMultimap<SymbolProblem, ClassFile> findSymbolProblems() throws IOException {
->>>>>>> 21359c22
+  ImmutableSetMultimap<SymbolProblem, ClassFile> findSymbolProblems() throws IOException {
     // Having Problem in key will dedup SymbolProblems
     ImmutableSetMultimap.Builder<SymbolProblem, ClassFile> problemToClass =
         ImmutableSetMultimap.builder();
