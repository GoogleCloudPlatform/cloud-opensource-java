/*
 * Copyright 2020 Google LLC.
 *
 * Licensed under the Apache License, Version 2.0 (the "License");
 * you may not use this file except in compliance with the License.
 * You may obtain a copy of the License at
 *
 *     http://www.apache.org/licenses/LICENSE-2.0
 *
 * Unless required by applicable law or agreed to in writing, software
 * distributed under the License is distributed on an "AS IS" BASIS,
 * WITHOUT WARRANTIES OR CONDITIONS OF ANY KIND, either express or implied.
 * See the License for the specific language governing permissions and
 * limitations under the License.
 */

package com.google.cloud.tools.opensource.classpath;

import com.google.cloud.tools.opensource.dependencies.Artifacts;
import com.google.cloud.tools.opensource.dependencies.DependencyPath;
import org.eclipse.aether.artifact.Artifact;

/**
<<<<<<< HEAD
 * A {@code methodSymbol} is not implemented in the {@code targetClass} but the class
 * is declared to implement the method by {@code sourceClass}. Such unimplemented methods manifest
 * as {@link AbstractMethodError}s at runtime.
=======
 * {@code implementationClass} does not implement the abstract method {@code methodSymbol} declared
 * by {@code supertype} (an interface or an abstract class). Such unimplemented methods manifest as
 * {@link AbstractMethodError}s at runtime.
>>>>>>> ef3eaeca
 */
final class AbstractMethodProblem extends LinkageProblem {
  MethodSymbol methodSymbol;

  AbstractMethodProblem(
      ClassFile implementationClass, MethodSymbol methodSymbol, ClassFile supertype) {

    // implementationClass is the source of the invalid symbolic reference, and supertype is the
    // target of the symbolic reference.
    super(
        " does not exist in the implementing class", implementationClass, methodSymbol, supertype);
    this.methodSymbol = methodSymbol;
  }

  @Override
  public final String toString() {
    ClassFile implementationClass = getSourceClass();
    ClassPathEntry sourceClassPathEntry = implementationClass.getClassPathEntry();
    ClassFile supertype = getTargetClass();
    return String.format(
        "%s (in %s) does not implement %s, required by %s (in %s)",
        implementationClass.getBinaryName(),
        sourceClassPathEntry,
        methodSymbol.getMethodNameWithSignature(),
        supertype.getBinaryName(),
        supertype.getClassPathEntry());
  }

  @Override
  String describe(DependencyConflict conflict) {
    DependencyPath pathToSelectedArtifact = conflict.getPathToSelectedArtifact();
    Artifact selected = pathToSelectedArtifact.getLeaf();
    String selectedCoordinates = Artifacts.toCoordinates(selected);
    DependencyPath pathToArtifactThruSource = conflict.getPathToArtifactThruSource();
    Artifact unselected = pathToArtifactThruSource.getLeaf();
    String unselectedCoordinates = Artifacts.toCoordinates(unselected);
    ClassFile supertype = getTargetClass();

    return "Dependency conflict: "
        + selectedCoordinates
        + " defines incompatible version of "
        + supertype.getBinaryName()
        + " but "
        + unselectedCoordinates
        + " defines compatible one.\n"
        + "  selected: "
        + pathToSelectedArtifact
        + "\n  unselected: "
        + pathToArtifactThruSource;
  }
}<|MERGE_RESOLUTION|>--- conflicted
+++ resolved
@@ -21,15 +21,9 @@
 import org.eclipse.aether.artifact.Artifact;
 
 /**
-<<<<<<< HEAD
- * A {@code methodSymbol} is not implemented in the {@code targetClass} but the class
- * is declared to implement the method by {@code sourceClass}. Such unimplemented methods manifest
- * as {@link AbstractMethodError}s at runtime.
-=======
- * {@code implementationClass} does not implement the abstract method {@code methodSymbol} declared
- * by {@code supertype} (an interface or an abstract class). Such unimplemented methods manifest as
+ * A class does not implement the abstract method declared
+ * by its supertype (an interface or an abstract class). Such unimplemented methods manifest as
  * {@link AbstractMethodError}s at runtime.
->>>>>>> ef3eaeca
  */
 final class AbstractMethodProblem extends LinkageProblem {
   MethodSymbol methodSymbol;
