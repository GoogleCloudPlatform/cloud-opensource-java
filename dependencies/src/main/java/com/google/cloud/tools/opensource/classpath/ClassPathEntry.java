--- conflicted
+++ resolved
@@ -109,15 +109,10 @@
    * Usually the class name and class file name are the same. However a class file name may have a
    * framework-specific prefix. Example: {@code BOOT-INF.classes.com.google.Foo}.
    */
-<<<<<<< HEAD
   // Could do this on construction but that makes construction slow and throw an IOException.
   // Is this OK? Or maybe lazy load in getClassFileNames?
   public void loadClassFileNames() throws IOException {
     URL jarUrl = getJar().toUri().toURL();
-=======
-  ImmutableSet<String> listClassFileNames() throws IOException {
-    URL jarUrl = jar.toUri().toURL();
->>>>>>> 005337b0
     // Setting parent as null because we don't want other classes than this jar file
     URLClassLoader classLoaderFromJar = new URLClassLoader(new URL[] {jarUrl}, null);
 
@@ -125,7 +120,8 @@
     com.google.common.reflect.ClassPath classPath =
         com.google.common.reflect.ClassPath.from(classLoaderFromJar);
 
-    classFileNames = classPath.getAllClasses().stream().map(ClassInfo::getName).collect(toImmutableSet());
+    classFileNames =
+        classPath.getAllClasses().stream().map(ClassInfo::getName).collect(toImmutableSet());
   }
   
   /**
