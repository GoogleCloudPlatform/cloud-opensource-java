--- conflicted
+++ resolved
@@ -98,11 +98,7 @@
    * name. However a class file name may have a framework-specific prefix. Example: {@code
    * BOOT-INF.classes.com.google.Foo}.
    */
-<<<<<<< HEAD
-  private void readClassFileNames() throws IOException {
-=======
-  private void readFileNames() throws IOException {  
->>>>>>> 8c426b69
+  private void readFileNames() throws IOException {
     try (JarFile jarFile = new JarFile(jar.toFile())) {
       ImmutableSet.Builder<String> builder = ImmutableSet.builder();
       
@@ -115,35 +111,20 @@
           builder.add(className);
         }
       }
-<<<<<<< HEAD
-      this.fileNames = classNames.build();
-=======
       this.fileNames = builder.build();
->>>>>>> 8c426b69
     }
   }
 
   /**
-<<<<<<< HEAD
-   * Returns class file names in {@link #jar} as in {@link JavaClass#getFileName()}. This class file
-   * name is usually a fully qualified class name. However a class file name may have a
-   * framework-specific prefix. Example: {@code BOOT-INF.classes.com.google.Foo}.
-   *
-=======
    * Returns the names of the .class files in this entry's jar file.
    * A file name is the name of the .class file in the JAR file, without the 
    * suffix {@code .class} and after converting each / to a period.
    * 
->>>>>>> 8c426b69
    * @throws IOException if the jar file can't be read
    */
   public synchronized ImmutableSet<String> getFileNames() throws IOException {
     if (fileNames == null) {
-<<<<<<< HEAD
-      readClassFileNames();
-=======
       readFileNames();
->>>>>>> 8c426b69
     }
     return fileNames;
   }
