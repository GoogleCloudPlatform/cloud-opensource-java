--- conflicted
+++ resolved
@@ -65,12 +65,7 @@
   // caching cuts time by about a factor of 4.
   private static final Map<String, DependencyNode> cache = new HashMap<>();
 
-<<<<<<< HEAD
-  @VisibleForTesting
-  static DependencyNode resolveCompileTimeRootDependencies(Artifact artifact)
-=======
   private static DependencyNode resolveCompileTimeDependencies(Artifact rootDependencyArtifact)
->>>>>>> fb6bff87
       throws DependencyCollectionException, DependencyResolutionException {
     
     String key = Artifacts.toCoordinates(rootDependencyArtifact);
