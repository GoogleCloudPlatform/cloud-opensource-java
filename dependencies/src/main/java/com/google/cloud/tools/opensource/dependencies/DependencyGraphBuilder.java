--- conflicted
+++ resolved
@@ -52,28 +52,11 @@
   
   private static final RepositorySystem system = RepositoryUtility.newRepositorySystem();
 
-<<<<<<< HEAD
-  static {
-    // os.detected.classifier system property used to select Netty deps
-    String OS = System.getProperty("os.name", "generic").toLowerCase(Locale.ENGLISH);
-    if ((OS.indexOf("mac") >= 0) || (OS.indexOf("darwin") >= 0)) {
-      System.setProperty("os.detected.classifier", "osx-x86_64");
-    } else if (OS.indexOf("win") >= 0) {
-      System.setProperty("os.detected.classifier", "windows-x86_64");
-    } else if (OS.indexOf("nux") >= 0) {
-      System.setProperty("os.detected.classifier", "linux-x86_64");
-    } else {
-      // Since we only load the dependency graph, not actually use the
-      // dependency, it doesn't matter a great deal which one we pick.
-      System.setProperty("os.detected.classifier", "linux-x86_64");
-    }
-=======
   private static final CharMatcher LOWER_ALPHA_NUMERIC = CharMatcher.inRange('a', 'z')
       .or(CharMatcher.inRange('0', '9'));
 
   static {
     setDetectedOsSystemProperties();
->>>>>>> 39458c10
   }
 
   // caching cuts time by about a factor of 4.
