/*
 * Copyright 2018 Google LLC.
 *
 * Licensed under the Apache License, Version 2.0 (the "License");
 * you may not use this file except in compliance with the License.
 * You may obtain a copy of the License at
 *
 *     http://www.apache.org/licenses/LICENSE-2.0
 *
 * Unless required by applicable law or agreed to in writing, software
 * distributed under the License is distributed on an "AS IS" BASIS,
 * WITHOUT WARRANTIES OR CONDITIONS OF ANY KIND, either express or implied.
 * See the License for the specific language governing permissions and
 * limitations under the License.
 */

package com.google.cloud.tools.opensource.dependencies;

import static com.google.cloud.tools.opensource.dependencies.RepositoryUtility.CENTRAL;
import static com.google.cloud.tools.opensource.dependencies.RepositoryUtility.mavenRepositoryFromUrl;
import static com.google.common.collect.ImmutableList.toImmutableList;

import com.google.common.base.CharMatcher;
import com.google.common.collect.ImmutableList;
import com.google.common.collect.ImmutableMap;
import java.util.ArrayDeque;
import java.util.ArrayList;
import java.util.HashMap;
import java.util.List;
import java.util.Locale;
import java.util.Map;
import java.util.Queue;
import java.util.Stack;
import org.eclipse.aether.RepositoryException;
import org.eclipse.aether.RepositorySystem;
import org.eclipse.aether.RepositorySystemSession;
import org.eclipse.aether.artifact.Artifact;
import org.eclipse.aether.collection.CollectRequest;
import org.eclipse.aether.collection.CollectResult;
import org.eclipse.aether.collection.DependencyCollectionException;
import org.eclipse.aether.graph.DefaultDependencyNode;
import org.eclipse.aether.graph.Dependency;
import org.eclipse.aether.graph.DependencyNode;
import org.eclipse.aether.repository.RemoteRepository;
import org.eclipse.aether.resolution.ArtifactResult;
import org.eclipse.aether.resolution.DependencyRequest;
import org.eclipse.aether.resolution.DependencyResolutionException;

/**
 * Based on the <a href="https://maven.apache.org/resolver/index.html">Apache Maven Artifact
 * Resolver</a> (formerly known as Eclipse Aether).
 */
public final class DependencyGraphBuilder {

  private static final RepositorySystem system = RepositoryUtility.newRepositorySystem();

  private static final CharMatcher LOWER_ALPHA_NUMERIC =
      CharMatcher.inRange('a', 'z').or(CharMatcher.inRange('0', '9'));

  /** Maven Repositories to use when resolving dependencies. */
  private final ImmutableList<RemoteRepository> repositories;

  static {
    detectOsProperties().forEach(System::setProperty);
  }

  // caching cuts time by about a factor of 4. Dependency class's equality includes exclusions.
  private final Map<Dependency, DependencyNode> cacheWithProvidedScope = new HashMap<>();
  private final Map<Dependency, DependencyNode> cacheWithoutProvidedScope = new HashMap<>();

  public static ImmutableMap<String, String> detectOsProperties() {
    // System properties to select Netty dependencies through os-maven-plugin
    // Definition of the properties: https://github.com/trustin/os-maven-plugin
    String osDetectedName = osDetectedName();
    String osDetectedArch = osDetectedArch();
    return ImmutableMap.of(
        "os.detected.name",
        osDetectedName,
        "os.detected.arch",
        osDetectedArch,
        "os.detected.classifier",
        osDetectedName + "-" + osDetectedArch);
  }

  private static String osDetectedName() {
    String osNameNormalized =
        LOWER_ALPHA_NUMERIC.retainFrom(System.getProperty("os.name").toLowerCase(Locale.ENGLISH));

    if (osNameNormalized.startsWith("macosx") || osNameNormalized.startsWith("osx")) {
      return "osx";
    } else if (osNameNormalized.startsWith("windows")) {
      return "windows";
    }
    // Since we only load the dependency graph, not actually use the
    // dependency, it doesn't matter a great deal which one we pick.
    return "linux";
  }

  private static String osDetectedArch() {
    String osArchNormalized =
        LOWER_ALPHA_NUMERIC.retainFrom(System.getProperty("os.arch").toLowerCase(Locale.ENGLISH));
    switch (osArchNormalized) {
      case "x8664":
      case "amd64":
      case "ia32e":
      case "em64t":
      case "x64":
        return "x86_64";
      default:
        return "x86_32";
    }
  }

  public DependencyGraphBuilder() {
    this(ImmutableList.of(CENTRAL.getUrl()));
  }

  /**
   * @param mavenRepositoryUrls Maven repository URLs to search for dependencies
   * @throws IllegalArgumentException if a URL is malformed or does not have an allowed scheme
   */
  public DependencyGraphBuilder(Iterable<String> mavenRepositoryUrls) {
    ImmutableList.Builder<RemoteRepository> repositoryListBuilder = ImmutableList.builder();
    for (String mavenRepositoryUrl : mavenRepositoryUrls) {
      RemoteRepository repository = mavenRepositoryFromUrl(mavenRepositoryUrl);
      repositoryListBuilder.add(repository);
    }
    this.repositories = repositoryListBuilder.build();
  }

  private DependencyNode resolveCompileTimeDependencies(DependencyNode root)
      throws DependencyCollectionException, DependencyResolutionException {
    return resolveCompileTimeDependencies(root, false);
  }

  private DependencyNode resolveCompileTimeDependencies(
      DependencyNode root, boolean includeProvidedScope)
      throws DependencyCollectionException, DependencyResolutionException {
    return resolveCompileTimeDependencies(
        ImmutableList.of(root), includeProvidedScope);
  }

  private DependencyNode resolveCompileTimeDependencies(
      List<DependencyNode> dependencyNodes, boolean includeProvidedScope)
      throws DependencyCollectionException, DependencyResolutionException {

    ImmutableList.Builder<Dependency> dependenciesBuilder = ImmutableList.builder();
    for (DependencyNode dependencyNode : dependencyNodes) {
      Dependency dependency = dependencyNode.getDependency();
      if (dependency == null) {
        // Root DependencyNode has null dependency field.
        dependenciesBuilder.add(new Dependency(dependencyNode.getArtifact(), "compile"));
      } else {
        // The dependency field carries exclusions
        dependenciesBuilder.add(dependency.setScope("compile"));
      }
    }
    ImmutableList<Dependency> dependencyList = dependenciesBuilder.build();

    // The cache key includes exclusion elements of Maven artifacts
    Map<Dependency, DependencyNode> cache =
        includeProvidedScope ? cacheWithProvidedScope : cacheWithoutProvidedScope;
    // cacheKey is null when there's no need to use cache. Cache is only needed for a single
    // artifact's dependency resolution. A call with multiple dependencyNodes will not come again
    // in our usage.
    Dependency cacheKey = dependencyList.size() == 1 ? dependencyList.get(0) : null;
    if (cacheKey != null && cache.containsKey(cacheKey)) {
      return cache.get(cacheKey);
    }

    RepositorySystemSession session =
        includeProvidedScope
            ? RepositoryUtility.newSessionWithProvidedScope(system)
            : RepositoryUtility.newSession(system);

    CollectRequest collectRequest = new CollectRequest();
    if (dependencyList.size() == 1) {
      // With setRoot, the result includes dependencies with `optional:true` or `provided`
      collectRequest.setRoot(dependencyList.get(0));
    } else {
      collectRequest.setDependencies(dependencyList);
    }
    for (RemoteRepository repository : repositories) {
      collectRequest.addRepository(repository);
    }
    CollectResult collectResult = system.collectDependencies(session, collectRequest);
    DependencyNode node = collectResult.getRoot();

    DependencyRequest dependencyRequest = new DependencyRequest();
    dependencyRequest.setRoot(node);
    dependencyRequest.setCollectRequest(collectRequest);

    // This might be able to speed up by using collectDependencies here instead
    system.resolveDependencies(session, dependencyRequest);

    if (cacheKey != null) {
      cache.put(cacheKey, node);
    }

    return node;
  }

  /** Returns the non-transitive compile time dependencies of an artifact. */
<<<<<<< HEAD
  List<DependencyNode> getDirectDependencies(Artifact artifact) throws RepositoryException {
=======
  List<Artifact> getDirectDependencies(Artifact artifact) throws RepositoryException {
>>>>>>> d5bb506d

    List<DependencyNode> result = new ArrayList<>();

    DependencyNode node = resolveCompileTimeDependencies(new DefaultDependencyNode(artifact));
    for (DependencyNode child : node.getChildren()) {
      result.add(child);
    }
    return result;
  }

  /** Returns the non-transitive compile time dependencies of an artifact. */
  List<DependencyNode> getDirectDependencies(Dependency dependency) throws RepositoryException {

    List<DependencyNode> result = new ArrayList<>();

    DependencyNode node = resolveCompileTimeDependencies(new DefaultDependencyNode(dependency));
    for (DependencyNode child : node.getChildren()) {
      result.add(child);
    }
    return result;
  }

  /**
   * Finds the full compile time, transitive dependency graph including duplicates, conflicting
   * versions, and dependencies with 'provided' scope.
   *
   * @param artifacts Maven artifacts to retrieve their dependencies
   * @return dependency graph representing the tree of Maven artifacts
   * @throws RepositoryException when there is a problem resolving or collecting dependencies
   */
  public DependencyGraphResult getStaticLinkageCheckDependencyGraph(List<Artifact> artifacts)
      throws RepositoryException {
    ImmutableList<DependencyNode> dependencyNodes =
        artifacts.stream().map(DefaultDependencyNode::new).collect(toImmutableList());
    DependencyNode node = resolveCompileTimeDependencies(dependencyNodes, true);
    return levelOrder(node, GraphTraversalOption.FULL_DEPENDENCY_WITH_PROVIDED);
  }

  /**
   * Finds the full compile time, transitive dependency graph including duplicates and conflicting
   * versions.
   */
  public DependencyGraphResult getCompleteDependencies(Artifact artifact)
      throws RepositoryException {

    // root node
    DependencyNode node = resolveCompileTimeDependencies(new DefaultDependencyNode(artifact));
    return levelOrder(node, GraphTraversalOption.FULL_DEPENDENCY);
  }

  /**
   * Finds the complete transitive dependency graph as seen by Maven. It does not include duplicates
   * and conflicting versions. That is, this resolves conflicting versions by picking the first
   * version seen. This is how Maven normally operates.
   */
  public DependencyGraphResult getTransitiveDependencies(Artifact artifact)
      throws RepositoryException {
    // root node
    DependencyNode node = resolveCompileTimeDependencies(new DefaultDependencyNode(artifact));
    return levelOrder(node);
  }

  private static final class LevelOrderQueueItem {
    final DependencyNode dependencyNode;
    final Stack<DependencyNode> parentNodes;

    LevelOrderQueueItem(DependencyNode dependencyNode, Stack<DependencyNode> parentNodes) {
      this.dependencyNode = dependencyNode;
      this.parentNodes = parentNodes;
    }
  }

  private DependencyGraphResult levelOrder(DependencyNode node) {
    return levelOrder(node, GraphTraversalOption.NONE);
  }

  private enum GraphTraversalOption {
    NONE,
    FULL_DEPENDENCY,
    FULL_DEPENDENCY_WITH_PROVIDED;

    private boolean resolveFullDependencies() {
      return this == FULL_DEPENDENCY || this == FULL_DEPENDENCY_WITH_PROVIDED;
    }
  }

  /**
   * Returns a dependency graph by traversing dependency tree in level-order (breadth-first search).
   *
   * <p>When {@code graphTraversalOption} is FULL_DEPENDENCY or FULL_DEPENDENCY_WITH_PROVIDED, then
   * it resolves the dependency of the artifact of each node in the dependency tree; otherwise it
   * just follows the given dependency tree starting with firstNode.
   *
   * @param firstNode node to start traversal
   * @param graphTraversalOption option to recursively resolve the dependency to build complete
   *     dependency tree, with or without dependencies of provided scope
   */
  private DependencyGraphResult levelOrder(
      DependencyNode firstNode, GraphTraversalOption graphTraversalOption) {

    DependencyGraph graph = new DependencyGraph();

    boolean resolveFullDependency = graphTraversalOption.resolveFullDependencies();
    Queue<LevelOrderQueueItem> queue = new ArrayDeque<>();
    queue.add(new LevelOrderQueueItem(firstNode, new Stack<>()));

    ImmutableList.Builder<UnresolvableArtifactProblem> artifactProblems = ImmutableList.builder();

    while (!queue.isEmpty()) {
      LevelOrderQueueItem item = queue.poll();
      DependencyNode dependencyNode = item.dependencyNode;
      DependencyPath path = new DependencyPath();
      Stack<DependencyNode> parentNodes = item.parentNodes;
      parentNodes.forEach(
          parentNode ->
              path.add(
                  parentNode.getArtifact(),
                  parentNode.getDependency().getScope(),
                  parentNode.getDependency().getOptional()));
      Artifact artifact = dependencyNode.getArtifact();
      if (artifact != null) {
        // When requesting dependencies of 2 or more artifacts, root DependencyNode's artifact is
        // set to null

        // When there's a parent dependency node with the same groupId and artifactId as
        // the dependency, Maven will not pick up the dependency. For example, if there's a
        // dependency path "g1:a1:2.0 / ... / g1:a1:1.0" (the leftmost node as root), then Maven's
        // dependency mediation always picks up g1:a1:2.0 over g1:a1:1.0.
        String groupIdAndArtifactId = Artifacts.makeKey(artifact);
        boolean parentHasSameKey =
            parentNodes.stream()
                .map(node -> Artifacts.makeKey(node.getArtifact()))
                .anyMatch(key -> key.equals(groupIdAndArtifactId));
        if (parentHasSameKey) {
          continue;
        }

        path.add(
            artifact,
            dependencyNode.getDependency().getScope(),
            dependencyNode.getDependency().getOptional());
        parentNodes.push(dependencyNode);
        graph.addPath(path);

        if (resolveFullDependency && !"system".equals(dependencyNode.getDependency().getScope())) {
          try {
            boolean includeProvidedScope =
                graphTraversalOption == GraphTraversalOption.FULL_DEPENDENCY_WITH_PROVIDED;
            dependencyNode = resolveCompileTimeDependencies(dependencyNode, includeProvidedScope);
          } catch (DependencyResolutionException resolutionException) {
            // A dependency may be unavailable. For example, com.google.guava:guava-gwt:jar:20.0
            // has a transitive dependency to org.eclipse.jdt.core.compiler:ecj:jar:4.4RC4 (not
            // found in Maven central)
            for (ArtifactResult artifactResult :
                resolutionException.getResult().getArtifactResults()) {
              if (artifactResult.getExceptions().isEmpty()) {
                continue;
              }
              DependencyNode failedDependencyNode = artifactResult.getRequest().getDependencyNode();
              ExceptionAndPath failure =
                  ExceptionAndPath.create(parentNodes, failedDependencyNode, resolutionException);
              artifactProblems.add(new UnresolvableArtifactProblem(failure.getPath()));
            }
          } catch (DependencyCollectionException collectionException) {
            DependencyNode failedDependencyNode = collectionException.getResult().getRoot();
            ExceptionAndPath failure =
                ExceptionAndPath.create(parentNodes, failedDependencyNode, collectionException);
            artifactProblems.add(new UnresolvableArtifactProblem(failure.getPath()));
          }
        }
      }
      for (DependencyNode child : dependencyNode.getChildren()) {
        @SuppressWarnings("unchecked")
        Stack<DependencyNode> clone = (Stack<DependencyNode>) parentNodes.clone();
        queue.add(new LevelOrderQueueItem(child, clone));
      }
    }

    return new DependencyGraphResult(graph, artifactProblems.build());
  }
}<|MERGE_RESOLUTION|>--- conflicted
+++ resolved
@@ -201,12 +201,7 @@
   }
 
   /** Returns the non-transitive compile time dependencies of an artifact. */
-<<<<<<< HEAD
   List<DependencyNode> getDirectDependencies(Artifact artifact) throws RepositoryException {
-=======
-  List<Artifact> getDirectDependencies(Artifact artifact) throws RepositoryException {
->>>>>>> d5bb506d
-
     List<DependencyNode> result = new ArrayList<>();
 
     DependencyNode node = resolveCompileTimeDependencies(new DefaultDependencyNode(artifact));
