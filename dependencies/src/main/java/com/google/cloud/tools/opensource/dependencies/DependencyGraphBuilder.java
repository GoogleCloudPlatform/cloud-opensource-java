--- conflicted
+++ resolved
@@ -31,7 +31,6 @@
 import org.eclipse.aether.collection.DependencyCollectionException;
 import org.eclipse.aether.graph.Dependency;
 import org.eclipse.aether.graph.DependencyNode;
-import org.eclipse.aether.repository.RemoteRepository;
 import org.eclipse.aether.resolution.DependencyRequest;
 import org.eclipse.aether.resolution.DependencyResolutionException;
 
@@ -43,15 +42,7 @@
  */
 public class DependencyGraphBuilder {
   
-<<<<<<< HEAD
-  // todo create a maven utils class
-  private static final RepositorySystem system = newRepositorySystem();
-  static final RemoteRepository CENTRAL =
-=======
   private static final RepositorySystem system = RepositoryUtility.newRepositorySystem();
-  private static final RemoteRepository CENTRAL =
->>>>>>> 0fdcbe7f
-      new RemoteRepository.Builder("central", "default", "http://repo1.maven.org/maven2/").build();
   
   static {
     // os.detected.classifier system property used to select Netty deps
@@ -95,7 +86,7 @@
 
     CollectRequest collectRequest = new CollectRequest();
     collectRequest.setRoot(dependency);
-    collectRequest.addRepository(CENTRAL);
+    collectRequest.addRepository(RepositoryUtility.CENTRAL);
     DependencyNode node = system.collectDependencies(session, collectRequest).getRoot();
 
     DependencyRequest dependencyRequest = new DependencyRequest();
@@ -106,30 +97,6 @@
     return node;
   }
 
-<<<<<<< HEAD
-  static RepositorySystemSession newSession() {
-    DefaultRepositorySystemSession session = MavenRepositorySystemUtils.newSession();
-
-    // TODO find the local repository
-    File temporaryDirectory = Files.createTempDir();
-    temporaryDirectory.deleteOnExit();
-    LocalRepository localRepository = new LocalRepository(temporaryDirectory.getAbsolutePath());
-    session.setLocalRepositoryManager(system.newLocalRepositoryManager(session, localRepository));
-    session.setReadOnly();
-    return session;
-  }
-
-  static RepositorySystem newRepositorySystem() {
-    DefaultServiceLocator locator = MavenRepositorySystemUtils.newServiceLocator();
-    locator.addService(RepositoryConnectorFactory.class, BasicRepositoryConnectorFactory.class);
-    locator.addService(TransporterFactory.class, FileTransporterFactory.class);
-    locator.addService(TransporterFactory.class, HttpTransporterFactory.class);
-
-    return locator.getService(RepositorySystem.class);
-  }
-
-=======
->>>>>>> 0fdcbe7f
   /**
    * Returns the non-transitive compile time dependencies of an artifact.
    * 
