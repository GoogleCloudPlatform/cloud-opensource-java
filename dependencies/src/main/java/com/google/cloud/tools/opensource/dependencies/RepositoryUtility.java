--- conflicted
+++ resolved
@@ -169,15 +169,8 @@
     if (Files.isDirectory(localRepo)) {
       return localRepo.toAbsolutePath().toString();
     } else {
-<<<<<<< HEAD
-      File temporaryDirectory = com.google.common.io.Files.createTempDir();
-      temporaryDirectory.deleteOnExit();
-      return temporaryDirectory;
-    }
-=======
-      return makeTemporaryLocalRepository(); 
+      return makeTemporaryLocalRepository();
    }
->>>>>>> 96869fa8
   }
 
   private static String makeTemporaryLocalRepository() {
