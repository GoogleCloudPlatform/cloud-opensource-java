--- conflicted
+++ resolved
@@ -204,11 +204,7 @@
     // MavenCli's way to instantiate PlexusContainer
     ClassWorld classWorld =
         new ClassWorld("plexus.core", Thread.currentThread().getContextClassLoader());
-<<<<<<< HEAD
-    ContainerConfiguration cc =
-=======
     ContainerConfiguration containerConfiguration =
->>>>>>> d1f9f4f8
         new DefaultContainerConfiguration()
             .setClassWorld(classWorld)
             .setRealm(classWorld.getClassRealm("plexus.core"))
@@ -216,11 +212,7 @@
             .setAutoWiring(true)
             .setJSR250Lifecycle(true)
             .setName("linkage-checker");
-<<<<<<< HEAD
-    PlexusContainer container = new DefaultPlexusContainer(cc);
-=======
     PlexusContainer container = new DefaultPlexusContainer(containerConfiguration);
->>>>>>> d1f9f4f8
 
     MavenExecutionRequest mavenExecutionRequest = new DefaultMavenExecutionRequest();
     ProjectBuildingRequest projectBuildingRequest =
