--- conflicted
+++ resolved
@@ -36,13 +36,8 @@
   public String getErrorString() {
     StringBuilder builder = new StringBuilder();
     for (JarLinkageReport jarLinkageReport : getJarLinkageReports()) {
-<<<<<<< HEAD
       if (jarLinkageReport.getErrorCount() > 0) {
-        builder.append(jarLinkageReport.toString());
-=======
-      if (jarLinkageReport.getCauseToSourceClassesSize() > 0) {
         builder.append(jarLinkageReport.getErrorString());
->>>>>>> 165f0638
         builder.append('\n');
       }
     }
