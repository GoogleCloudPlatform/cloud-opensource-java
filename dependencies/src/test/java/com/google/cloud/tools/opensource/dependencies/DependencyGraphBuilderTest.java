/*
 * Copyright 2018 Google LLC.
 *
 * Licensed under the Apache License, Version 2.0 (the "License");
 * you may not use this file except in compliance with the License.
 * You may obtain a copy of the License at
 *
 *     http://www.apache.org/licenses/LICENSE-2.0
 *
 * Unless required by applicable law or agreed to in writing, software
 * distributed under the License is distributed on an "AS IS" BASIS,
 * WITHOUT WARRANTIES OR CONDITIONS OF ANY KIND, either express or implied.
 * See the License for the specific language governing permissions and
 * limitations under the License.
 */

package com.google.cloud.tools.opensource.dependencies;

import static org.junit.Assert.assertEquals;
import static org.junit.Assert.assertNotNull;

import com.google.common.collect.ImmutableList;
import com.google.common.truth.Correspondence;
import com.google.common.truth.Truth;
import java.util.Arrays;
import java.util.HashSet;
import java.util.List;
import org.eclipse.aether.artifact.Artifact;
import org.eclipse.aether.artifact.DefaultArtifact;
import org.eclipse.aether.graph.Dependency;
import org.junit.Assert;
import org.junit.Test;

public class DependencyGraphBuilderTest {

  private DefaultArtifact datastore =
      new DefaultArtifact("com.google.cloud:google-cloud-datastore:1.37.1");
  private DefaultArtifact guava =
      new DefaultArtifact("com.google.guava:guava:25.1-jre");

  private DependencyGraphBuilder dependencyGraphBuilder = new DependencyGraphBuilder();

  private Correspondence<UnresolvableArtifactProblem, String> problemOnArtifact =
      Correspondence.transforming(
          (UnresolvableArtifactProblem problem) -> Artifacts.toCoordinates(problem.getArtifact()),
          "has artifact");

  @Test
  public void testGetTransitiveDependencies() {
    DependencyGraph graph =
        dependencyGraphBuilder
            .buildMavenDependencyGraph(new Dependency(datastore, "compile"))
            .getDependencyGraph();
    List<DependencyPath> list = graph.list();

    Assert.assertTrue(list.size() > 10);

    // This method should find Guava exactly once.
    int guavaCount = countGuava(graph);
    Assert.assertEquals(1, guavaCount);
  }

  @Test
  public void testGetCompleteDependencies() {
    DependencyGraph graph =
        dependencyGraphBuilder
            .buildFullDependencyGraph(ImmutableList.of(datastore))
            .getDependencyGraph();
    List<DependencyPath> paths = graph.list();
    Assert.assertTrue(paths.size() > 10);

    // verify we didn't double count anything
    HashSet<DependencyPath> noDups = new HashSet<>(paths);
    Assert.assertEquals(paths.size(), noDups.size());

    // This method should find Guava multiple times, respecting exclusion elements
    int guavaCount = countGuava(graph);
    Assert.assertEquals(29, guavaCount);
  }

  private static int countGuava(DependencyGraph graph) {
    int guavaCount = 0;
    for (DependencyPath path : graph.list()) {
      if (path.getLeaf().getArtifactId().equals("guava")) {
        guavaCount++;
      }
    }
    return guavaCount;
  }

  @Test
  public void testBuildLinkageCheckDependencyGraph_nonExistentZipDependency() {
    // This artifact depends on log4j-api-java9 (type:zip), which does not exist in Maven central.
    DefaultArtifact log4j2 = new DefaultArtifact("org.apache.logging.log4j:log4j-api:2.11.1");

    // This should not raise DependencyResolutionException
    DependencyGraph completeDependencies =
        dependencyGraphBuilder
            .buildFullDependencyGraph(ImmutableList.of(log4j2))
            .getDependencyGraph();
    Truth.assertThat(completeDependencies.list()).isNotEmpty();
  }

  @Test
  public void testBuildLinkageCheckDependencyGraph_multipleArtifacts() {
    DependencyGraph graph =
        dependencyGraphBuilder
            .buildFullDependencyGraph(Arrays.asList(datastore, guava))
            .getDependencyGraph();

    List<DependencyPath> list = graph.list();
    Assert.assertTrue(list.size() > 10);
    DependencyPath firstElement = list.get(0);
    Assert.assertEquals(
        "Level-order should pick up datastore as first element in the list",
        "google-cloud-datastore",
        firstElement.getLeaf().getArtifactId());
    DependencyPath secondElement = list.get(1);
    Assert.assertEquals(
        "Level-order should pick up guava before the dependencies of the two",
        "guava",
        secondElement.getLeaf().getArtifactId());
  }

  @Test
  public void testSetDetectedOsSystemProperties_netty4Dependency() {
    Artifact nettyArtifact = new DefaultArtifact("io.netty:netty-all:4.1.31.Final");

    // Without system properties "os.detected.arch" and "os.detected.name", this would fail.
    DependencyGraphResult dependencyGraphResult =
        dependencyGraphBuilder.buildMavenDependencyGraph(new Dependency(nettyArtifact, ""));

    Truth.assertThat(dependencyGraphResult.getArtifactProblems()).isEmpty();
    Truth.assertThat(dependencyGraphResult.getDependencyGraph().list()).isNotEmpty();
  }

  @Test
  public void testBuildLinkageCheckDependencyGraph_grpcProtobufExclusion() {
    // Grpc-protobuf depends on grpc-protobuf-lite with protobuf-lite exclusion.
    // https://github.com/GoogleCloudPlatform/cloud-opensource-java/issues/1056
    Artifact grpcProtobuf = new DefaultArtifact("io.grpc:grpc-protobuf:1.25.0");

    DependencyGraph dependencyGraph =
        dependencyGraphBuilder
            .buildFullDependencyGraph(ImmutableList.of(grpcProtobuf))
            .getDependencyGraph();

    Correspondence<DependencyPath, String> pathToArtifactKey =
        Correspondence.transforming(
            dependencyPath -> Artifacts.makeKey(dependencyPath.getLeaf()),
            "has a leaf with groupID and artifactID");
    Truth.assertThat(dependencyGraph.list())
        .comparingElementsUsing(pathToArtifactKey)
        .doesNotContain("com.google.protobuf:protobuf-lite");
  }

  @Test
  public void testBuildLinkageCheckDependencyGraph_respectExclusions() {
    // hibernate-core declares jboss-jacc-api_JDK4 dependency excluding jboss-servlet-api_3.0.
    // jboss-jacc-api_JDK4 depends on jboss-servlet-api_3.0:1.0-SNAPSHOT, which is unavailable.
    // DependencyGraphBuilder should respect the exclusion and should not try to download
    // jboss-servlet-api_3.0:1.0-SNAPSHOT.
    Artifact hibernateCore = new DefaultArtifact("org.hibernate:hibernate-core:jar:3.5.1-Final");

    DependencyGraphResult result =
        dependencyGraphBuilder.buildFullDependencyGraph(ImmutableList.of(hibernateCore));

    ImmutableList<UnresolvableArtifactProblem> problems = result.getArtifactProblems();
    for (UnresolvableArtifactProblem problem : problems) {
      Truth.assertThat(problem.toString()).doesNotContain("jboss-servlet-api_3.0");
    }
  }

  @Test
  public void testBuildLinkageCheckDependencyGraph_artifactProblems() {
    // In the full dependency tree of hibernate-core, xerces-impl:2.6.2 and xml-apis:2.6.2 are not
    // available in Maven Central.
    Artifact hibernateCore = new DefaultArtifact("org.hibernate:hibernate-core:jar:3.5.1-Final");

    DependencyGraphResult result =
        dependencyGraphBuilder.buildFullDependencyGraph(ImmutableList.of(hibernateCore));

    ImmutableList<UnresolvableArtifactProblem> artifactProblems = result.getArtifactProblems();

    Truth.assertThat(artifactProblems).hasSize(2);
    UnresolvableArtifactProblem firstProblem = artifactProblems.get(0);
    assertEquals("xerces:xerces-impl:jar:2.6.2", firstProblem.getArtifact().toString());

    assertEquals(
        "xerces:xerces-impl:jar:2.6.2 was not resolved. "
            + "Dependency path: org.hibernate:hibernate-core:jar:3.5.1-Final (compile) "
            + "> cglib:cglib:jar:2.2 (compile?) > ant:ant:jar:1.6.2 (compile?) "
            + "> xerces:xerces-impl:jar:2.6.2 (compile?)",
        firstProblem.toString());
  }

  @Test
  public void testConfigureAdditionalMavenRepositories_addingGoogleAndroidRepository() {
    // Previously this test was using https://repo.spring.io/milestone and artifact
    // org.springframework:spring-asm:3.1.0.RC2 but the repository was not stable.
    DependencyGraphBuilder graphBuilder =
        new DependencyGraphBuilder(ImmutableList.of("https://dl.google.com/dl/android/maven2"));

    // This artifact does not exist in Maven central, but it is in Android repository
    Artifact artifact = new DefaultArtifact("androidx.lifecycle:lifecycle-common-java8:2.0.0");

    // This should not raise an exception
    DependencyGraphResult graph = graphBuilder.buildFullDependencyGraph(ImmutableList.of(artifact));
    assertNotNull(graph.getDependencyGraph());
  }

  @Test
<<<<<<< HEAD
  public void testConfigureAdditionalMavenRepositories_notToUseMavenCentral() {
    DependencyGraphBuilder graphBuilder =
        new DependencyGraphBuilder(ImmutableList.of("https://dl.google.com/dl/android/maven2"));

    // This artifact does not exist in Android's repository
    Artifact artifact = new DefaultArtifact("com.google.guava:guava:15.0-rc1");

    DependencyGraphResult result =
        graphBuilder.buildFullDependencyGraph(ImmutableList.of(artifact));
    Truth.assertThat(result.getArtifactProblems())
        .comparingElementsUsing(problemOnArtifact)
        .contains("com.google.guava:guava:15.0-rc1");
  }

  @Test
=======
>>>>>>> 96869fa8
  public void testBuildLinkageCheckDependencyGraph_catchRootException() {
    // This should not throw exception
    DependencyGraphResult result =
        dependencyGraphBuilder.buildFullDependencyGraph(
            ImmutableList.of(new DefaultArtifact("ant:ant:jar:1.6.2")));

    ImmutableList<UnresolvableArtifactProblem> problems = result.getArtifactProblems();

    Truth.assertThat(problems)
        .comparingElementsUsing(problemOnArtifact)
        .containsAtLeast("xerces:xerces-impl:2.6.2", "xml-apis:xml-apis:2.6.2");

    Truth.assertThat(problems).hasSize(2);
    Truth.assertThat(problems)
        .comparingElementsUsing(
            Correspondence.transforming(UnresolvableArtifactProblem::toString, "has description"))
        .containsExactly(
            "xerces:xerces-impl:jar:2.6.2 was not resolved. Dependency path: ant:ant:jar:1.6.2"
                + " (compile) > xerces:xerces-impl:jar:2.6.2 (compile?)",
            "xml-apis:xml-apis:jar:2.6.2 was not resolved. Dependency path: ant:ant:jar:1.6.2"
                + " (compile) > xml-apis:xml-apis:jar:2.6.2 (compile?)");
  }

  @Test
  public void testAlts_exclusionElements() {
    Correspondence<DependencyPath, String> dependencyPathToString =
        Correspondence.transforming(DependencyPath::toString, "has string representation");

    DefaultArtifact artifact = new DefaultArtifact("io.grpc:grpc-alts:jar:1.27.0");
    DependencyGraph graph =
        dependencyGraphBuilder
            .buildFullDependencyGraph(ImmutableList.of(artifact))
            .getDependencyGraph();
    List<DependencyPath> dependencyPaths = graph.list();

    String expectedDependencyPathForOpencensusContribHttpUtil =
        "io.grpc:grpc-alts:1.27.0 (compile) " // this has exclusion of Guava
            + "/ com.google.auth:google-auth-library-oauth2-http:0.19.0 (compile) "
            + "/ com.google.http-client:google-http-client:1.33.0 (compile) "
            + "/ io.opencensus:opencensus-contrib-http-util:0.24.0 (compile)";

    Truth.assertThat(dependencyPaths)
        .comparingElementsUsing(dependencyPathToString)
        .contains(expectedDependencyPathForOpencensusContribHttpUtil);

    String unexpectedDependencyPathForGuava =
        expectedDependencyPathForOpencensusContribHttpUtil
            + " / com.google.guava:guava:jar:26.0-android (compile)";
    Truth.assertThat(dependencyPaths)
        .comparingElementsUsing(dependencyPathToString)
        .doesNotContain(unexpectedDependencyPathForGuava);
  }
}<|MERGE_RESOLUTION|>--- conflicted
+++ resolved
@@ -210,24 +210,6 @@
   }
 
   @Test
-<<<<<<< HEAD
-  public void testConfigureAdditionalMavenRepositories_notToUseMavenCentral() {
-    DependencyGraphBuilder graphBuilder =
-        new DependencyGraphBuilder(ImmutableList.of("https://dl.google.com/dl/android/maven2"));
-
-    // This artifact does not exist in Android's repository
-    Artifact artifact = new DefaultArtifact("com.google.guava:guava:15.0-rc1");
-
-    DependencyGraphResult result =
-        graphBuilder.buildFullDependencyGraph(ImmutableList.of(artifact));
-    Truth.assertThat(result.getArtifactProblems())
-        .comparingElementsUsing(problemOnArtifact)
-        .contains("com.google.guava:guava:15.0-rc1");
-  }
-
-  @Test
-=======
->>>>>>> 96869fa8
   public void testBuildLinkageCheckDependencyGraph_catchRootException() {
     // This should not throw exception
     DependencyGraphResult result =
