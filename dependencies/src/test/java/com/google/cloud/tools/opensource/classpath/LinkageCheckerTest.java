/*
 * Copyright 2018 Google LLC.
 *
 * Licensed under the Apache License, Version 2.0 (the "License");
 * you may not use this file except in compliance with the License.
 * You may obtain a copy of the License at
 *
 *     http://www.apache.org/licenses/LICENSE-2.0
 *
 * Unless required by applicable law or agreed to in writing, software
 * distributed under the License is distributed on an "AS IS" BASIS,
 * WITHOUT WARRANTIES OR CONDITIONS OF ANY KIND, either express or implied.
 * See the License for the specific language governing permissions and
 * limitations under the License.
 */

package com.google.cloud.tools.opensource.classpath;

import static com.google.cloud.tools.opensource.classpath.ClassPathBuilderTest.PATH_FILE_NAMES;
import static com.google.cloud.tools.opensource.classpath.TestHelper.absolutePathOfResource;

import com.google.cloud.tools.opensource.classpath.SymbolNotResolvable.Reason;
import com.google.common.collect.ImmutableList;
import com.google.common.collect.ImmutableSet;
import com.google.common.collect.Lists;
import com.google.common.truth.Truth;
import com.google.common.truth.Truth8;
import java.io.IOException;
import java.net.URISyntaxException;
import java.nio.file.Path;
import java.util.List;
import java.util.Optional;
import java.util.stream.Collectors;

import org.apache.commons.cli.ParseException;
import org.eclipse.aether.RepositoryException;
import org.eclipse.aether.artifact.DefaultArtifact;
import org.junit.Assert;
import org.junit.Test;

public class LinkageCheckerTest {

  @Test
  public void testFindInvalidReferences_arrayCloneMethod() throws IOException, URISyntaxException {
    List<Path> paths = ImmutableList.of(absolutePathOfResource("testdata/guava-23.5-jre.jar"));
    LinkageChecker linkageChecker = LinkageChecker.create(paths, paths);

    // Array's clone is available in Java runtime and thus should not be reported as linkage error
    MethodSymbolReference arrayClone =
        MethodSymbolReference.builder()
            .setSourceClassName(LinkageCheckReportTest.class.getName())
            .setTargetClassName("[Lio.grpc.InternalKnownTransport;")
            .setInterfaceMethod(false)
            .setMethodName("clone")
            .setDescriptor("()Ljava/lang/Object")
            .build();

    // ImmutableList does not have clone method
    MethodSymbolReference invalidCloneOnNonArray =
        MethodSymbolReference.builder()
            .setSourceClassName(LinkageCheckReportTest.class.getName())
            .setTargetClassName("com.google.common.collect.ImmutableList")
            .setInterfaceMethod(false)
            .setMethodName("clone")
            .setDescriptor("()Ljava/lang/Object")
            .build();
    SymbolReferenceSet symbolReferenceSet =
        SymbolReferenceSet.builder()
            .setMethodReferences(ImmutableList.of(invalidCloneOnNonArray, arrayClone))
            .build();

    Path jarNotContainingImmutableList =
        absolutePathOfResource("testdata/grpc-google-cloud-firestore-v1beta1-0.28.0.jar");
    JarLinkageReport jarLinkageReport =
        linkageChecker.generateLinkageReport(
            jarNotContainingImmutableList, symbolReferenceSet);

    Truth.assertThat(jarLinkageReport.getMissingMethodErrors()).hasSize(1);
    Assert.assertEquals(
        invalidCloneOnNonArray, jarLinkageReport.getMissingMethodErrors().get(0).getReference());
  }

  @Test
  public void testFindInvalidReferences_constructorInAbstractClass()
      throws IOException, URISyntaxException {
    List<Path> paths = ImmutableList.of(absolutePathOfResource("testdata/guava-23.5-jre.jar"));
    LinkageChecker linkageChecker = LinkageChecker.create(paths, paths);

    MethodSymbolReference methodSymbolReference =
        MethodSymbolReference.builder()
            .setSourceClassName(LinkageCheckReportTest.class.getName())
            .setTargetClassName(
                "com.google.common.collect.LinkedHashMultimapGwtSerializationDependencies")
            .setInterfaceMethod(false)
            .setMethodName("<init>")
            .setDescriptor("(Ljava/util/Map;)V")
            .build();
    ImmutableList<MethodSymbolReference> methodReferences = ImmutableList.of(methodSymbolReference);
    SymbolReferenceSet symbolReferenceSet =
        SymbolReferenceSet.builder().setMethodReferences(methodReferences).build();

    JarLinkageReport jarLinkageReport = linkageChecker.generateLinkageReport(paths.get(0),
        symbolReferenceSet);

    Truth.assertThat(jarLinkageReport.getMissingMethodErrors()).isEmpty();
  }

  @Test
  public void testCheckLinkageErrorMissingInterfaceMethodAt_interfaceAndClassSeparation()
      throws IOException, URISyntaxException {
    List<Path> paths = ImmutableList.of(absolutePathOfResource("testdata/guava-23.5-jre.jar"));
    LinkageChecker linkageChecker = LinkageChecker.create(paths, paths);

    // ImmutableList is an abstract class, but setting isInterfaceMethod = true
    MethodSymbolReference methodSymbolReference =
        MethodSymbolReference.builder()
            .setSourceClassName(LinkageCheckReportTest.class.getName())
            .setTargetClassName("com.google.common.collect.ImmutableList")
            .setInterfaceMethod(true) // This is invalid
            .setMethodName("get")
            .setDescriptor("(I)Ljava/lang/Object;")
            .build();
    // When it's verified against interfaces, it should generate an error
    Optional<SymbolNotResolvable<MethodSymbolReference>> errorFound =
        linkageChecker.checkLinkageErrorMissingMethodAt(methodSymbolReference);

    Truth8.assertThat(errorFound).isPresent();
    Truth.assertThat(errorFound.get().getReason()).isEqualTo(Reason.INCOMPATIBLE_CLASS_CHANGE);
  }

  @Test
  public void testCheckLinkageErrorMissingMethodAt_interfaceAndClassSeparation()
      throws IOException, URISyntaxException {
    List<Path> paths = ImmutableList.of(absolutePathOfResource("testdata/guava-23.5-jre.jar"));
    LinkageChecker linkageChecker = LinkageChecker.create(paths, paths);

    // ClassToInstanceMap is an interface, but setting isInterfaceMethod = false
    MethodSymbolReference methodSymbolReference =
        MethodSymbolReference.builder()
            .setSourceClassName(LinkageCheckReportTest.class.getName())
            .setTargetClassName("com.google.common.collect.ClassToInstanceMap")
            .setInterfaceMethod(false) // This is invalid
            .setMethodName("getInstance")
            .setDescriptor("(Ljava/lang/Class;)Ljava/lang/Object;")
            .build();
    // When it's verified against classes, it should generate an error
    Optional<SymbolNotResolvable<MethodSymbolReference>> errorFound =
        linkageChecker.checkLinkageErrorMissingMethodAt(methodSymbolReference);

    Truth8.assertThat(errorFound).isPresent();
    Truth.assertThat(errorFound.get().getReason()).isEqualTo(Reason.INCOMPATIBLE_CLASS_CHANGE);
  }

  @Test
  public void testCheckLinkageErrorMissingInterfaceMethodAt_missingInterfaceMethod()
      throws IOException, URISyntaxException {
    List<Path> paths = ImmutableList.of(absolutePathOfResource("testdata/guava-23.5-jre.jar"));
    LinkageChecker linkageChecker = LinkageChecker.create(paths, paths);

    // ClassToInstanceMap is an interface
    MethodSymbolReference methodSymbolReference =
        MethodSymbolReference.builder()
            .setSourceClassName(LinkageCheckReportTest.class.getName())
            .setTargetClassName("com.google.common.collect.ClassToInstanceMap")
            .setInterfaceMethod(true)
            .setMethodName("noSuchMethod")
            .setDescriptor("(Ljava/lang/Class;)Ljava/lang/Object;")
            .build();
    // There is no such method on ClassToInstanceMap
    Optional<SymbolNotResolvable<MethodSymbolReference>> errorFound =
        linkageChecker.checkLinkageErrorMissingMethodAt(methodSymbolReference);

    Truth8.assertThat(errorFound).isPresent();
    Truth.assertThat(errorFound.get().getReason()).isEqualTo(Reason.SYMBOL_NOT_FOUND);
  }

  @Test
  public void testFindInvalidReferences_interfaceNotImplementedAtAbstractClass()
      throws IOException, URISyntaxException {
    List<Path> paths = ImmutableList.of(absolutePathOfResource("testdata/guava-23.5-jre.jar"));
    LinkageChecker linkageChecker = LinkageChecker.create(paths, paths);

    // ImmutableList is an abstract class that implements List, but does not implement get() method
    MethodSymbolReference methodSymbolReference =
        MethodSymbolReference.builder()
            .setSourceClassName(LinkageCheckReportTest.class.getName())
            .setTargetClassName("com.google.common.collect.ImmutableList")
            .setInterfaceMethod(false)
            .setMethodName("get")
            .setDescriptor("(I)Ljava/lang/Object;")
            .build();
    Optional<SymbolNotResolvable<MethodSymbolReference>> errorFound =
        linkageChecker.checkLinkageErrorMissingMethodAt(methodSymbolReference);

    Truth8.assertThat(errorFound).isEmpty();
  }

  @Test
  public void testCheckLinkageErrorMissingMethodAt_privateConstructor()
      throws IOException, URISyntaxException {
    List<Path> paths = ImmutableList.of(absolutePathOfResource("testdata/guava-23.5-jre.jar"));
    LinkageChecker linkageChecker = LinkageChecker.create(paths, paths);

    // ImmutableList is an abstract class that implements List, but does not implement get() method
    MethodSymbolReference methodSymbolReference =
        MethodSymbolReference.builder()
            .setSourceClassName(LinkageCheckReportTest.class.getName())
            .setTargetClassName("com.google.common.base.Absent")
            .setInterfaceMethod(false)
            // The constructor with zero arguments is marked as private
            .setMethodName("<init>")
            .setDescriptor("()V")
            .build();

    Optional<SymbolNotResolvable<MethodSymbolReference>> errorFound =
        linkageChecker.checkLinkageErrorMissingMethodAt(methodSymbolReference);

    Truth8.assertThat(errorFound).isPresent();
    Truth.assertThat(errorFound.get().getReason()).isEqualTo(Reason.INACCESSIBLE_CLASS);
  }

  @Test
  public void testCheckLinkageErrorMissingMethodAt_protectedConstructorFromAnonymousClass()
      throws IOException, RepositoryException {
    List<Path> paths =
        ClassPathBuilder.artifactsToClasspath(
            ImmutableList.of(new DefaultArtifact("junit:junit:4.12")));
    // junit has dependency on hamcrest-core
    LinkageChecker linkageChecker = LinkageChecker.create(paths, paths);

    // ImmutableList is an abstract class that implements List, but does not implement get() method
    MethodSymbolReference methodSymbolReference =
        MethodSymbolReference.builder()
            .setSourceClassName("org.junit.experimental.results.ResultMatchers$1")
            .setTargetClassName("org.hamcrest.TypeSafeMatcher")
            .setInterfaceMethod(false)
            // The constructor with zero arguments is marked as private
            .setMethodName("<init>")
            .setDescriptor("()V")
            .build();

    Optional<SymbolNotResolvable<MethodSymbolReference>> errorFound =
        linkageChecker.checkLinkageErrorMissingMethodAt(methodSymbolReference);

    // JLS 6.6.2.2 says
    // If the access is by an anonymous class instance creation expression of the form
    // new C(...){...} or ..., then the access is permitted.
    Truth8.assertThat(errorFound).isEmpty();
  }

  @Test
  public void testCheckLinkageErrorMissingMethodAt_privateMethod()
      throws IOException, URISyntaxException {
    List<Path> paths = ImmutableList.of(absolutePathOfResource("testdata/guava-23.5-jre.jar"));
    LinkageChecker linkageChecker = LinkageChecker.create(paths, paths);

    // ImmutableList is an abstract class that implements List, but does not implement get() method
    MethodSymbolReference methodSymbolReference =
        MethodSymbolReference.builder()
            .setSourceClassName(LinkageCheckReportTest.class.getName())
            .setTargetClassName("com.google.common.base.Absent")
            .setInterfaceMethod(false)
            // This method is marked as private
            .setMethodName("readResolve")
            .setDescriptor("()Ljava/lang/Object;")
            .build();

    Optional<SymbolNotResolvable<MethodSymbolReference>> errorFound =
        linkageChecker.checkLinkageErrorMissingMethodAt(methodSymbolReference);

    Truth8.assertThat(errorFound).isPresent();
    Truth.assertThat(errorFound.get().getReason()).isEqualTo(Reason.INACCESSIBLE_CLASS);
  }

  @Test
  public void testCheckLinkageErrorMissingMethodAt_privateStaticMethod()
      throws IOException, URISyntaxException {
    List<Path> paths = ImmutableList.of(absolutePathOfResource("testdata/guava-23.5-jre.jar"));
    LinkageChecker linkageChecker = LinkageChecker.create(paths, paths);

    // ImmutableList is an abstract class that implements List, but does not implement get() method
    MethodSymbolReference privateStaticReference =
        MethodSymbolReference.builder()
            .setSourceClassName(LinkageCheckReportTest.class.getName())
            .setTargetClassName("com.google.common.base.Ascii")
            .setInterfaceMethod(false)
            // This method is marked as private
            .setMethodName("getAlphaIndex")
            .setDescriptor("(C)I") // private static int getAlphaIndex(char);
            .build();

    Optional<SymbolNotResolvable<MethodSymbolReference>> errorFound =
        linkageChecker.checkLinkageErrorMissingMethodAt(privateStaticReference);

    Truth8.assertThat(errorFound).isPresent();
    Truth.assertThat(errorFound.get().getReason()).isEqualTo(Reason.INACCESSIBLE_MEMBER);
  }

  @Test
  public void testFindInvalidReferences_validField() throws IOException, URISyntaxException {
    List<Path> paths =
        ImmutableList.of(
            absolutePathOfResource("testdata/grpc-google-cloud-firestore-v1beta1-0.28.0.jar"));
    LinkageChecker linkageChecker = LinkageChecker.create(paths, paths);

    FieldSymbolReference validFieldReference =
        FieldSymbolReference.builder()
            .setSourceClassName(LinkageCheckReportTest.class.getName())
            .setTargetClassName("com.google.firestore.v1beta1.FirestoreGrpc")
            .setFieldName("SERVICE_NAME") // valid in grpc-google-cloud-firestore-v1beta1-0.28.0
            .build();
    ImmutableList<FieldSymbolReference> fieldReferences = ImmutableList.of(validFieldReference);
    SymbolReferenceSet symbolReferenceSet =
        SymbolReferenceSet.builder().setFieldReferences(fieldReferences).build();

    JarLinkageReport jarLinkageReport =
        linkageChecker.generateLinkageReport(
            absolutePathOfResource("testdata/gax-1.32.0.jar"),
            symbolReferenceSet);

    Truth.assertThat(jarLinkageReport.getMissingFieldErrors()).isEmpty();
  }

  @Test
  public void testFindInvalidReferences_nonExistentField() throws IOException, URISyntaxException {
    List<Path> paths =
        ImmutableList.of(
            absolutePathOfResource("testdata/grpc-google-cloud-firestore-v1beta1-0.28.0.jar"));
    LinkageChecker linkageChecker = LinkageChecker.create(paths, paths);

    FieldSymbolReference invalidFieldReference =
        FieldSymbolReference.builder()
            .setSourceClassName(LinkageCheckReportTest.class.getName())
            .setTargetClassName("com.google.firestore.v1beta1.FirestoreGrpc")
            .setFieldName("DUMMY_FIELD") // non-existent as of version 0.28.0
            .build();
    ImmutableList<FieldSymbolReference> fieldReferences = ImmutableList.of(invalidFieldReference);
    SymbolReferenceSet symbolReferenceSet =
        SymbolReferenceSet.builder().setFieldReferences(fieldReferences).build();

    JarLinkageReport jarLinkageReport =
        linkageChecker.generateLinkageReport(
            absolutePathOfResource("testdata/gax-1.32.0.jar"),
            symbolReferenceSet);

    Truth.assertThat(jarLinkageReport.getMissingFieldErrors()).hasSize(1);
    Truth.assertThat(jarLinkageReport.getMissingFieldErrors().get(0).getReference().getFieldName())
        .isEqualTo("DUMMY_FIELD");
    Truth.assertWithMessage("Missing field error should carry the target class location")
        .that(jarLinkageReport.getMissingFieldErrors().get(0).getTargetClassLocation().toString())
        .endsWith("grpc-google-cloud-firestore-v1beta1-0.28.0.jar");
  }

  @Test
  public void testCheckLinkageErrorMissingClassAt_guavaClassShouldNotBeAddedAutomatically()
      throws IOException, URISyntaxException {
    // The class path does not include Guava.
    List<Path> paths = ImmutableList.of(absolutePathOfResource("testdata/api-common-1.7.0.jar"));
    LinkageChecker linkageChecker = LinkageChecker.create(paths, paths);

    // Guava class should not be found in the class path
    String guavaClass =
        "com.google.common.util.concurrent.ForwardingListenableFuture$SimpleForwardingListenableFuture";
    ClassSymbolReference invalidClassReference =
        ClassSymbolReference.builder()
            // This source class file is in the firestore jar
            .setSourceClassName("com.google.api.core.ListenableFutureToApiFuture")
            .setSubclass(false)
            .setTargetClassName(guavaClass)
            .build();

    // There should be an error reported for the reference
    Optional<SymbolNotResolvable<ClassSymbolReference>> classSymbolError =
        linkageChecker.checkLinkageErrorMissingClassAt(invalidClassReference);
    Truth8.assertThat(classSymbolError).isPresent();
    Truth.assertThat(classSymbolError.get().getReference()).isEqualTo(invalidClassReference);
  }

  @Test
  public void testCheckLinkageErrorMissingClassAt_validClassInJar()
      throws IOException, URISyntaxException {
    List<Path> paths =
        ImmutableList.of(
            absolutePathOfResource("testdata/grpc-google-cloud-firestore-v1beta1-0.28.0.jar"));
    LinkageChecker linkageChecker = LinkageChecker.create(paths, paths);

    // FirestoreGrpc class exists in the jar file
    ClassSymbolReference invalidClassReference =
        ClassSymbolReference.builder()
            .setSourceClassName(LinkageCheckReportTest.class.getName())
            .setSubclass(false)
            .setTargetClassName("com.google.firestore.v1beta1.FirestoreGrpc")
            .build();

    // There should not be an error reported for the reference
    Optional<SymbolNotResolvable<ClassSymbolReference>> classSymbolError =
        linkageChecker.checkLinkageErrorMissingClassAt(invalidClassReference);
    Truth8.assertThat(classSymbolError).isEmpty();
  }

  @Test
  public void testCheckLinkageErrorMissingClassAt_invalidSuperclass()
      throws IOException, URISyntaxException {
    List<Path> paths =
        ImmutableList.of(
            absolutePathOfResource("testdata/grpc-google-cloud-firestore-v1beta1-0.28.0.jar"));
    LinkageChecker linkageChecker = LinkageChecker.create(paths, paths);

    ClassSymbolReference invalidClassReference =
        ClassSymbolReference.builder()
            .setSourceClassName("com.google.firestore.v1beta1.FirestoreGrpc") // dummy value
            .setSubclass(true) // invalid because FirestoreGrpc is a final class
            .setTargetClassName("com.google.firestore.v1beta1.FirestoreGrpc")
            .build();

    Optional<SymbolNotResolvable<ClassSymbolReference>> classSymbolError =
        linkageChecker.checkLinkageErrorMissingClassAt(invalidClassReference);
    Truth8.assertThat(classSymbolError).isPresent();
    Truth.assertThat(classSymbolError.get().getReason())
        .isEqualTo(Reason.INCOMPATIBLE_CLASS_CHANGE);
  }

  @Test
  public void testCheckLinkageErrorMissingClassAt_invalidMethodOverriding()
      throws RepositoryException, IOException {
    // cglib 2.2 does not work with asm 4. Stackoverflow post explaining VerifyError:
    // https://stackoverflow.com/questions/21059019/cglib-is-causing-a-java-lang-verifyerror-during-query-generation-in-intuit-partn
    List<Path> paths =
        ClassPathBuilder.artifactsToClasspath(
            ImmutableList.of(
                new DefaultArtifact("cglib:cglib:2.2_beta1"),
                new DefaultArtifact("org.ow2.asm:asm:4.2")));

    LinkageChecker linkageChecker = LinkageChecker.create(paths, paths);

    ClassSymbolReference invalidClassReference =
        ClassSymbolReference.builder()
            .setSourceClassName("net.sf.cglib.core.DebuggingClassWriter")
            .setSubclass(true)
            .setTargetClassName("org.objectweb.asm.ClassWriter")
            .build();

    Optional<SymbolNotResolvable<ClassSymbolReference>> classSymbolError =
        linkageChecker.checkLinkageErrorMissingClassAt(invalidClassReference);
    Truth8.assertThat(classSymbolError).isPresent();
    Truth.assertWithMessage(
            "ClassWriter.verify, which DebuggingClassWriter overrides, is final in asm 4")
        .that(classSymbolError.get().getReason())
        .isEqualTo(Reason.INCOMPATIBLE_CLASS_CHANGE);
  }

  @Test
  public void testCheckLinkageErrorMissingFieldAt_privateField()
      throws IOException, URISyntaxException {
    FieldSymbolReference privateFieldReference =
        FieldSymbolReference.builder()
            .setSourceClassName(LinkageCheckerTest.class.getName())
            .setTargetClassName("com.google.api.pathtemplate.PathTemplate")
            .setFieldName("SLASH_SPLITTER")
            .build();
    List<Path> paths = ImmutableList.of(absolutePathOfResource("testdata/api-common-1.7.0.jar"));
    LinkageChecker linkageChecker = LinkageChecker.create(paths, paths);

    Optional<SymbolNotResolvable<FieldSymbolReference>> errorFound =
        linkageChecker.checkLinkageErrorMissingFieldAt(privateFieldReference);

    Truth8.assertThat(errorFound).isPresent();
    Truth.assertWithMessage("PathTemplate.SLASH_SPLITTER is private field and not accessible.")
        .that(errorFound.get().getReason())
        .isEqualTo(Reason.INACCESSIBLE_MEMBER);
  }

  @Test
  public void testCheckLinkageErrorMissingFieldAt_protectedFieldFromSamePackage()
      throws IOException, URISyntaxException {
    String targetClassName = "com.google.common.io.CharSource$CharSequenceCharSource";
    FieldSymbolReference accessFromDifferentPackage =
        FieldSymbolReference.builder()
            .setSourceClassName("foo.bar.Baz") // access from different package
            .setTargetClassName(targetClassName)
            // seq field has protected modifier
            .setFieldName("seq")
            .build();
    FieldSymbolReference accessFromSamePackage =
        FieldSymbolReference.builder()
            .setSourceClassName("com.google.common.io.Foo") // access from same package
            .setTargetClassName(targetClassName)
            // seq field has protected modifier
            .setFieldName("seq")
            .build();

    List<Path> paths = ImmutableList.of(absolutePathOfResource("testdata/guava-23.5-jre.jar"));
    LinkageChecker linkageChecker = LinkageChecker.create(paths, paths);

    Optional<SymbolNotResolvable<FieldSymbolReference>> errorOnSamePackage =
        linkageChecker.checkLinkageErrorMissingFieldAt(accessFromSamePackage);
    Truth8.assertThat(errorOnSamePackage).isEmpty();

    Optional<SymbolNotResolvable<FieldSymbolReference>> errorOnDifferentPackage =
        linkageChecker.checkLinkageErrorMissingFieldAt(accessFromDifferentPackage);
    Truth8.assertThat(errorOnDifferentPackage).isPresent();

    Truth.assertWithMessage(
            "CharSequenceCharSource.seq is protected field and is not accessible from outside package")
        .that(errorOnDifferentPackage.get().getReason())
        .isEqualTo(Reason.INACCESSIBLE_CLASS);
  }

  @Test
  public void testCheckLinkageErrorMissingFieldAt_protectedFieldFromSubclass()
      throws IOException, URISyntaxException {
    FieldSymbolReference referenceFromSubclass =
        FieldSymbolReference.builder()
            // StringCharSource extends CharSequenceCharSource
            .setSourceClassName("com.google.common.io.StringCharSource")
            .setTargetClassName("com.google.common.io.CharSource$CharSequenceCharSource")
            // seq field has protected modifier
            .setFieldName("seq")
            .build();

    List<Path> paths = ImmutableList.of(absolutePathOfResource("testdata/guava-23.5-jre.jar"));
    LinkageChecker linkageChecker = LinkageChecker.create(paths, paths);

    // Because StringCharSource is in the same package, the source class is not suitable
    // for this class.
    Optional<SymbolNotResolvable<FieldSymbolReference>> errorFound =
        linkageChecker.checkLinkageErrorMissingFieldAt(referenceFromSubclass);
    Truth8.assertThat(errorFound).isEmpty();
  }

  @Test
  public void testFindInvalidClassReferences_nonExistentClass()
      throws IOException, URISyntaxException {
    List<Path> paths =
        ImmutableList.of(
            absolutePathOfResource("testdata/grpc-google-cloud-firestore-v1beta1-0.28.0.jar"));
    LinkageChecker linkageChecker = LinkageChecker.create(paths, paths);

    String nonExistentClassName = "io.grpc.MethodDescriptor";
    ClassSymbolReference invalidClassReference =
        ClassSymbolReference.builder()
            .setSourceClassName("com.google.firestore.v1beta1.FirestoreGrpc")
            .setSubclass(false)
            .setTargetClassName(nonExistentClassName)
            .build();
    ImmutableList<ClassSymbolReference> classSymbolReferences =
        ImmutableList.of(invalidClassReference);
    SymbolReferenceSet symbolReferenceSet =
        SymbolReferenceSet.builder().setClassReferences(classSymbolReferences).build();

    JarLinkageReport jarLinkageReport =
        linkageChecker.generateLinkageReport(
            absolutePathOfResource("testdata/gax-1.32.0.jar"),
            symbolReferenceSet);

    Truth.assertThat(jarLinkageReport.getMissingClassErrors()).hasSize(1);
    Truth.assertThat(
            jarLinkageReport.getMissingClassErrors().get(0).getReference().getTargetClassName())
        .isEqualTo(nonExistentClassName);
    Truth.assertThat(
        jarLinkageReport.getMissingClassErrors().get(0).getReason())
        .isEqualTo(Reason.CLASS_NOT_FOUND);
  }

  @Test
  public void testFindClassReferences_innerClass() throws IOException, URISyntaxException {
    List<Path> paths =
        ImmutableList.of(
            absolutePathOfResource("testdata/grpc-google-cloud-firestore-v1beta1-0.28.0.jar"));
    LinkageChecker linkageChecker = LinkageChecker.create(paths, paths);

    ClassSymbolReference publicClassReference =
        ClassSymbolReference.builder()
            .setSourceClassName(LinkageCheckReportTest.class.getName())
            .setSubclass(false)
            // This inner class is defined as public in firestore-v1beta1-0.28.0.jar
            .setTargetClassName("com.google.firestore.v1beta1.FirestoreGrpc$FirestoreStub")
            .build();
    ImmutableList<ClassSymbolReference> classReferences = ImmutableList.of(publicClassReference);
    SymbolReferenceSet symbolReferenceSet =
        SymbolReferenceSet.builder().setClassReferences(classReferences).build();

    JarLinkageReport jarLinkageReport =
        linkageChecker.generateLinkageReport(
            absolutePathOfResource("testdata/gax-1.32.0.jar"),
            symbolReferenceSet);

    Truth.assertThat(jarLinkageReport.getMissingClassErrors()).isEmpty();
  }

  @Test
  public void testFindClassReferences_privateClass() throws IOException, URISyntaxException {
    // The superclass of AbstractApiService$InnerService (Guava's ApiService) is not in the paths
    List<Path> paths = ImmutableList.of(absolutePathOfResource("testdata/api-common-1.7.0.jar"));
    LinkageChecker linkageChecker = LinkageChecker.create(paths, paths);

    ClassSymbolReference referenceToPrivateClass =
        ClassSymbolReference.builder()
            .setSourceClassName(LinkageCheckReportTest.class.getName())
            .setSubclass(false)
            // This private inner class is defined in firestore-v1beta1-0.28.0.jar
            .setTargetClassName("com.google.api.core.AbstractApiService$InnerService")
            .build();
    ImmutableList<ClassSymbolReference> fieldReferences = ImmutableList.of(referenceToPrivateClass);
    SymbolReferenceSet symbolReferenceSet =
        SymbolReferenceSet.builder().setClassReferences(fieldReferences).build();

    JarLinkageReport jarLinkageReport =
        linkageChecker.generateLinkageReport(
            absolutePathOfResource("testdata/gax-1.32.0.jar"),
            symbolReferenceSet);

    Truth.assertThat(jarLinkageReport.getMissingClassErrors()).hasSize(1);
    SymbolNotResolvable<ClassSymbolReference> classReferenceError =
        jarLinkageReport.getMissingClassErrors().get(0);
    Truth.assertThat(classReferenceError.getReason()).isEqualTo(Reason.INACCESSIBLE_CLASS);
    Truth.assertWithMessage(
            "When the superclass is unavailable, it should report the location of InnerService")
        .that(classReferenceError.getTargetClassLocation().getFileName().toString())
        .endsWith("api-common-1.7.0.jar");
  }

  @Test
  public void testGenerateInputClasspathFromLinkageCheckOption_mavenBom()
      throws RepositoryException, ParseException {
    String bomCoordinates = "com.google.cloud:google-cloud-bom:0.81.0-alpha";

    LinkageCheckerArguments parsedArguments =
        LinkageCheckerArguments.readCommandLine("-b", bomCoordinates);
    ImmutableList<Path> inputClasspath = parsedArguments.getInputClasspath();
    Truth.assertThat(inputClasspath).isNotEmpty();
    
<<<<<<< HEAD
    // These 2 files are the first 2 (non-pom) artifacts in the BOM
    Assert.assertEquals("api-common-1.7.0.jar", inputClasspath.get(0).getFileName().toString());
    Assert.assertEquals("proto-google-common-protos-1.14.0.jar",
        inputClasspath.get(1).getFileName().toString());
=======
    List<String> names =
        inputClasspath.stream().map(x -> x.getFileName().toString()).collect(Collectors.toList());
    
    Truth.assertThat(names).containsAllOf(
        "protobuf-java-3.6.1.jar",
        "protobuf-java-util-3.6.1.jar",
        "guava-27.1-android.jar");
>>>>>>> 3af6f476
    
    // gax-bom, containing com.google.api:gax:1.42.0, is in the BOM with scope:import
    for (Path path : inputClasspath) {
      if (path.getFileName().toString().equals("gax-1.40.0.jar")) {
        return;
      }
    }
    Assert.fail("Import dependency in BOM should be resolved");
  }

  @Test
  public void testGenerateInputClasspath_mavenCoordinates()
      throws RepositoryException, ParseException {
    String mavenCoordinates =
        "com.google.cloud:google-cloud-compute:jar:0.67.0-alpha,"
            + "com.google.cloud:google-cloud-bigtable:jar:0.66.0-alpha";

    LinkageCheckerArguments parsedArguments =
        LinkageCheckerArguments.readCommandLine("--artifacts", mavenCoordinates);
    List<Path> inputClasspath = parsedArguments.getInputClasspath();

    Truth.assertWithMessage(
            "The first 2 items in the classpath should be the 2 artifacts in the input")
        .that(inputClasspath.subList(0, 2))
        .comparingElementsUsing(PATH_FILE_NAMES)
        .containsExactly(
            "google-cloud-compute-0.67.0-alpha.jar", "google-cloud-bigtable-0.66.0-alpha.jar")
        .inOrder();
    Truth.assertWithMessage("The dependencies of the 2 artifacts should also be included")
        .that(inputClasspath.subList(2, inputClasspath.size()))
        .isNotEmpty();
  }

  @Test
  public void testGenerateInputClasspathFromLinkageCheckOption_mavenCoordinates_missingDependency()
      throws RepositoryException, ParseException {
    // guava-gwt has missing transitive dependency:
    //   com.google.guava:guava-gwt:jar:20.0
    //     com.google.gwt:gwt-dev:jar:2.8.0 (provided)
    //       org.eclipse.jetty:apache-jsp:jar:9.2.14.v20151106 (compile)
    //         org.mortbay.jasper:apache-jsp:jar:8.0.9.M3 (compile)
    //           org.apache.tomcat:tomcat-jasper:jar:8.0.9 (compile, optional:true)
    //             org.eclipse.jdt.core.compiler:ecj:jar:4.4RC4 (not found in Maven central)
    // Because such case is possible, LinkageChecker should not abort execution when
    // the unavailable dependency is under certain condition
    LinkageCheckerArguments parsedArguments =
        LinkageCheckerArguments.readCommandLine("--artifacts", "com.google.guava:guava-gwt:20.0");

    ImmutableList<Path> inputClasspath = parsedArguments.getInputClasspath();

    Truth.assertThat(inputClasspath)
        .comparingElementsUsing(PATH_FILE_NAMES)
        .contains("apache-jsp-8.0.9.M3.jar");
  }

  @Test
  public void testGenerateInputClasspathFromLinkageCheckOption_failOnMissingDependency()
      throws ParseException {
    // tomcat-jasper has missing dependency (not optional):
    //   org.apache.tomcat:tomcat-jasper:jar:8.0.9
    //     org.eclipse.jdt.core.compiler:ecj:jar:4.4RC4 (not found in Maven central)
    LinkageCheckerArguments parsedArguments =
        LinkageCheckerArguments.readCommandLine(
            "--artifacts", "org.apache.tomcat:tomcat-jasper:8.0.9");

    try {
      parsedArguments.getInputClasspath();
      Assert.fail(
          "Because the unavailable dependency is not optional, it should throw an exception");
    } catch (RepositoryException ex) {
      Truth.assertThat(ex.getMessage())
          .startsWith(
              "Could not find artifact org.eclipse.jdt.core.compiler:ecj:jar:4.4RC4 in central");
    }
  }
  
  @Test
  public void testGenerateInputClasspath_jarFileList()
      throws RepositoryException, ParseException {

    LinkageCheckerArguments parsedArguments =
        LinkageCheckerArguments.readCommandLine("--jars", "dir1/foo.jar,dir2/bar.jar,baz.jar");
    List<Path> inputClasspath = parsedArguments.getInputClasspath();

    Truth.assertThat(inputClasspath)
        .comparingElementsUsing(PATH_FILE_NAMES)
        .containsExactly("foo.jar", "bar.jar", "baz.jar");
  }

  @Test
  public void testJarPathOrderInResolvingReferences()
      throws IOException, ClassNotFoundException, URISyntaxException {

    // listDocuments method on CollectionReference class is added at version 0.66.0-beta
    // https://github.com/googleapis/google-cloud-java/releases/tag/v0.66.0
    List<Path> firestoreDependencies =
        Lists.newArrayList(
            absolutePathOfResource("testdata/gax-1.32.0.jar"),
            absolutePathOfResource("testdata/api-common-1.7.0.jar"),
            absolutePathOfResource("testdata/google-cloud-core-1.48.0.jar"),
            absolutePathOfResource("testdata/google-cloud-core-grpc-1.48.0.jar"));
    List<Path> pathsForJarWithVersion65First =
        Lists.newArrayList(
            absolutePathOfResource("testdata/google-cloud-firestore-0.65.0-beta.jar"),
            absolutePathOfResource("testdata/google-cloud-firestore-0.66.0-beta.jar"));
    pathsForJarWithVersion65First.addAll(firestoreDependencies);

    LinkageChecker linkageChecker65First =
        LinkageChecker.create(
            pathsForJarWithVersion65First,
            ImmutableSet.copyOf(pathsForJarWithVersion65First));

    List<Path> pathsForJarWithVersion66First =
        Lists.newArrayList(
            absolutePathOfResource("testdata/google-cloud-firestore-0.66.0-beta.jar"),
            absolutePathOfResource("testdata/google-cloud-firestore-0.65.0-beta.jar"));
    pathsForJarWithVersion66First.addAll(firestoreDependencies);
    LinkageChecker linkageChecker66First =
        LinkageChecker.create(
            pathsForJarWithVersion66First,
            ImmutableSet.copyOf(pathsForJarWithVersion66First));

    MethodSymbolReference listDocument =
        MethodSymbolReference.builder()
            .setSourceClassName(LinkageCheckReportTest.class.getName())
            .setTargetClassName("com.google.cloud.firestore.CollectionReference")
            .setInterfaceMethod(false)
            .setMethodName("listDocuments")
            .setDescriptor("()Ljava/lang/Iterable;")
            .build();
    SymbolReferenceSet symbolReferenceSet =
        SymbolReferenceSet.builder().setMethodReferences(ImmutableList.of(listDocument)).build();

    JarLinkageReport reportWith65First =
        linkageChecker65First.generateLinkageReport(
            firestoreDependencies.get(0), symbolReferenceSet);
    Truth.assertWithMessage("Firestore version 65 does not have CollectionReference.listDocuments")
        .that(reportWith65First.getMissingMethodErrors())
        .hasSize(1);

    JarLinkageReport reportWith66First =
        linkageChecker66First.generateLinkageReport(
            firestoreDependencies.get(0), symbolReferenceSet);
    Truth.assertWithMessage("Firestore version 66 has CollectionReference.listDocuments")
        .that(reportWith66First.getMissingMethodErrors())
        .isEmpty();
  }

  @Test
  public void testFindLinkageErrors_catchesNoClassDefFoundError()
      throws RepositoryException, IOException {
    // SLF4J classes catch NoClassDefFoundError to detect the availability of logger backends
    // the tool should not show errors for such classes.
    List<Path> paths =
        ClassPathBuilder.artifactsToClasspath(
            ImmutableList.of(new DefaultArtifact("org.slf4j:slf4j-api:jar:1.7.21")));

    LinkageChecker linkageChecker = LinkageChecker.create(paths, paths);

    LinkageCheckReport linkageErrors = linkageChecker.findLinkageErrors();

    JarLinkageReport slf4jLinkageReport = linkageErrors.getJarLinkageReports().get(0);
    Truth.assertThat(slf4jLinkageReport.getMissingClassErrors()).isEmpty();
    Truth.assertThat(slf4jLinkageReport.getMissingFieldErrors()).isEmpty();
    Truth.assertThat(slf4jLinkageReport.getMissingMethodErrors()).isEmpty();
  }

  @Test
  public void testFindLinkageErrors_doesNotCatchNoClassDefFoundError()
      throws URISyntaxException, IOException {
    // Checking Firestore jar file without its dependency should have linkage errors
    // Note that FirestoreGrpc.java does not have catch clause of NoClassDefFoundError
    List<Path> paths =
        ImmutableList.of(
            absolutePathOfResource("testdata/grpc-google-cloud-firestore-v1beta1-0.28.0.jar"));
    LinkageChecker linkageChecker = LinkageChecker.create(paths, paths);

    LinkageCheckReport linkageErrors = linkageChecker.findLinkageErrors();

    JarLinkageReport firestoreLinkageReport = linkageErrors.getJarLinkageReports().get(0);
    Truth.assertThat(firestoreLinkageReport.getMissingClassErrors()).isNotEmpty();
    Truth.assertThat(firestoreLinkageReport.getMissingMethodErrors()).isNotEmpty();
    Truth.assertThat(firestoreLinkageReport.getMissingFieldErrors()).isNotEmpty();
  }

  @Test
  public void testFindLinkageErrors_shouldNotFailOnDuplicateClass()
      throws RepositoryException, IOException {
    // There was an issue (#495) where com.google.api.client.http.apache.ApacheHttpRequest is in
    // both google-http-client-1.19.0.jar and google-http-client-apache-2.0.0.jar.
    // LinkageChecker.findLinkageErrors was not handling the case properly.
    // These two jar files are transitive dependencies of the artifacts below.
    List<Path> paths =
        ClassPathBuilder.artifactsToClasspath(
            ImmutableList.of(
                new DefaultArtifact("io.grpc:grpc-alts:jar:1.18.0"),
                new DefaultArtifact("com.google.cloud:google-cloud-nio:jar:0.81.0-alpha")));

    LinkageChecker linkageChecker = LinkageChecker.create(paths, paths);

    // This should not raise an exception
    LinkageCheckReport report = linkageChecker.findLinkageErrors();
    Truth.assertThat(report).isNotNull();
  }
}<|MERGE_RESOLUTION|>--- conflicted
+++ resolved
@@ -630,21 +630,14 @@
     ImmutableList<Path> inputClasspath = parsedArguments.getInputClasspath();
     Truth.assertThat(inputClasspath).isNotEmpty();
     
-<<<<<<< HEAD
-    // These 2 files are the first 2 (non-pom) artifacts in the BOM
-    Assert.assertEquals("api-common-1.7.0.jar", inputClasspath.get(0).getFileName().toString());
-    Assert.assertEquals("proto-google-common-protos-1.14.0.jar",
-        inputClasspath.get(1).getFileName().toString());
-=======
     List<String> names =
         inputClasspath.stream().map(x -> x.getFileName().toString()).collect(Collectors.toList());
-    
+    // The first artifacts
     Truth.assertThat(names).containsAllOf(
-        "protobuf-java-3.6.1.jar",
-        "protobuf-java-util-3.6.1.jar",
-        "guava-27.1-android.jar");
->>>>>>> 3af6f476
-    
+        "api-common-1.7.0.jar",
+        "proto-google-common-protos-1.14.0.jar",
+        "grpc-google-common-protos-1.14.0.jar");
+
     // gax-bom, containing com.google.api:gax:1.42.0, is in the BOM with scope:import
     for (Path path : inputClasspath) {
       if (path.getFileName().toString().equals("gax-1.40.0.jar")) {
