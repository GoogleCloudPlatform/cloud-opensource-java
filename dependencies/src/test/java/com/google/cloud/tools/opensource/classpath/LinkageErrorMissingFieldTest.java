--- conflicted
+++ resolved
@@ -32,12 +32,7 @@
             .build();
     URL targetClassLocation = new URL("file://foo/bar");
     LinkageErrorMissingField linkageErrorMissingField =
-<<<<<<< HEAD
-        LinkageErrorMissingField.errorMissingField(fieldSymbolReference, targetClassLocation);
-=======
         LinkageErrorMissingField.errorSymbolNotFound(fieldSymbolReference, targetClassLocation);
->>>>>>> ee66adc3
-
     Assert.assertEquals(fieldSymbolReference, linkageErrorMissingField.getReference());
     Assert.assertEquals(targetClassLocation, linkageErrorMissingField.getTargetClassLocation());
   }
