/*
 * Copyright 2018 Google LLC.
 *
 * Licensed under the Apache License, Version 2.0 (the "License");
 * you may not use this file except in compliance with the License.
 * You may obtain a copy of the License at
 *
 *     http://www.apache.org/licenses/LICENSE-2.0
 *
 * Unless required by applicable law or agreed to in writing, software
 * distributed under the License is distributed on an "AS IS" BASIS,
 * WITHOUT WARRANTIES OR CONDITIONS OF ANY KIND, either express or implied.
 * See the License for the specific language governing permissions and
 * limitations under the License.
 */

package com.google.cloud.tools.opensource.classpath;

import com.google.cloud.tools.opensource.classpath.LinkageErrorWithReason.Reason;
import com.google.cloud.tools.opensource.dependencies.DependencyPath;
import com.google.common.collect.ImmutableList;
import com.google.common.collect.ImmutableSet;
import com.google.common.collect.ListMultimap;
import com.google.common.collect.Lists;
import com.google.common.truth.Correspondence;
import com.google.common.truth.Truth;
import java.io.IOException;
import java.net.URISyntaxException;
import java.net.URLClassLoader;
import java.nio.file.Path;
import java.nio.file.Paths;
import java.util.Collections;
import java.util.List;
import java.util.Set;

import org.apache.commons.cli.CommandLine;
import org.apache.commons.cli.ParseException;
import org.eclipse.aether.RepositoryException;
import org.eclipse.aether.artifact.Artifact;
import org.eclipse.aether.artifact.DefaultArtifact;
import org.junit.Assert;
import org.junit.Test;

public class StaticLinkageCheckerTest {

  private static final Correspondence<Path, String> PATH_FILE_NAMES =
      new Correspondence<Path, String>() {
        @Override
        public boolean compare(Path actual, String expected) {
          return actual.getFileName().toString().equals(expected);
        }

        @Override
        public String toString() {
          return "has file name equal to";
        }
      };

  private static Path absolutePathOfResource(String resourceName) throws URISyntaxException {
    return Paths.get(URLClassLoader.getSystemResource(resourceName).toURI()).toAbsolutePath();
  }
  
  @Test
  public void testArtifactsToPaths() throws RepositoryException {
    
    Artifact grpcArtifact = new DefaultArtifact("io.grpc:grpc-auth:1.15.1");
    ListMultimap<Path, DependencyPath> multimap =
        StaticLinkageChecker.artifactsToPaths(ImmutableList.of(grpcArtifact));

    Set<Path> paths = multimap.keySet();
    
    Truth.assertThat(paths)
        .comparingElementsUsing(PATH_FILE_NAMES)
        .containsAllOf("grpc-auth-1.15.1.jar", "google-auth-library-credentials-0.9.0.jar");
    paths.forEach(
        path ->
            Truth.assertWithMessage("Every returned path should be an absolute path")
                .that(path.isAbsolute())
                .isTrue());
  }

  @Test
  public void testCoordinateToClasspath_validCoordinate() throws RepositoryException {
    Artifact grpcArtifact = new DefaultArtifact("io.grpc:grpc-auth:1.15.1");
    List<Path> paths = StaticLinkageChecker.artifactsToClasspath(ImmutableList.of(grpcArtifact));

    Truth.assertThat(paths)
        .comparingElementsUsing(PATH_FILE_NAMES)
        .contains("grpc-auth-1.15.1.jar");
    Truth.assertThat(paths)
        .comparingElementsUsing(PATH_FILE_NAMES)
        .contains("google-auth-library-credentials-0.9.0.jar");
    paths.forEach(
        path ->
            Truth.assertWithMessage("Every returned path should be an absolute path")
                .that(path.isAbsolute())
                .isTrue());
  }

  @Test
  public void testCoordinateToClasspath_optionalDependency() throws RepositoryException {
    Artifact bigTableArtifact =
        new DefaultArtifact("com.google.cloud:google-cloud-bigtable:jar:0.66.0-alpha");
    List<Path> paths =
        StaticLinkageChecker.artifactsToClasspath(ImmutableList.of(bigTableArtifact));
    Truth.assertThat(paths).comparingElementsUsing(PATH_FILE_NAMES).contains("log4j-1.2.12.jar");
  }

  @Test
  public void testCoordinateToClasspath_invalidCoordinate() {
    Artifact nonExistentArtifact = new DefaultArtifact("io.grpc:nosuchartifact:1.2.3");
    try {
      StaticLinkageChecker.artifactsToClasspath(ImmutableList.of(nonExistentArtifact));
      Assert.fail("Invalid Maven coodinate should raise RepositoryException");
    } catch (RepositoryException ex) {
      Truth.assertThat(ex.getMessage())
          .contains("Could not find artifact io.grpc:nosuchartifact:jar:1.2.3");
    }
  }

  @Test
  public void testCoordinateToClasspath_emptyInput() throws RepositoryException {
      List<Path> jars = StaticLinkageChecker.artifactsToClasspath(ImmutableList.of());
      Truth.assertThat(jars).isEmpty();
  }

  @Test
  public void testFindInvalidReferences_selfReferenceFromAbstractClassToInterface()
      throws RepositoryException, IOException, ClassNotFoundException {
    Artifact bigTableArtifact =
        new DefaultArtifact("com.google.cloud:google-cloud-bigtable:jar:0.66.0-alpha");
    List<Path> paths =
        StaticLinkageChecker.artifactsToClasspath(ImmutableList.of(bigTableArtifact));
    Path httpClientJar =
        paths
            .stream()
            .filter(path -> "httpclient-4.5.3.jar".equals(path.getFileName().toString()))
            .findFirst()
            .get();
    StaticLinkageChecker staticLinkageChecker =
        StaticLinkageChecker.create(false, paths, ImmutableSet.copyOf(paths));

    // httpclient-4.5.3 AbstractVerifier has a method reference of
    // 'void verify(String host, String[] cns, String[] subjectAlts)' to itself and its interface
    // X509HostnameVerifier has the method.
    // https://github.com/apache/httpcomponents-client/blob/e2cf733c60f910d17dc5cfc0a77797054a2e322e/httpclient/src/main/java/org/apache/http/conn/ssl/AbstractVerifier.java#L153
    SymbolReferenceSet symbolReferenceSet = ClassDumper.scanSymbolReferencesInJar(httpClientJar);

    JarLinkageReport jarLinkageReport = staticLinkageChecker.generateLinkageReport(httpClientJar,
        symbolReferenceSet, Collections.emptyList());

    Truth.assertWithMessage("Method references within the same jar file should not be reported")
        .that(jarLinkageReport.getMissingMethodErrors())
        .isEmpty();
  }

  @Test
  public void testFindInvalidReferences_arrayCloneMethod()
      throws IOException, ClassNotFoundException, URISyntaxException {
    List<Path> paths = ImmutableList.of(absolutePathOfResource("testdata/guava-26.0-jre.jar"));
    StaticLinkageChecker staticLinkageChecker =
        StaticLinkageChecker.create(false, paths, ImmutableSet.copyOf(paths));

    MethodSymbolReference arrayClone =
        MethodSymbolReference.builder()
            .setSourceClassName(StaticLinkageCheckReportTest.class.getName())
            .setTargetClassName("[Lio.grpc.InternalKnownTransport;")
            .setMethodName("clone")
            .setDescriptor("()Ljava/lang/Object")
            .build();
    MethodSymbolReference arrayInvalidMethod =
        MethodSymbolReference.builder()
            .setSourceClassName(StaticLinkageCheckReportTest.class.getName())
            .setTargetClassName("[Lio.grpc.InternalKnownTransport;")
            .setMethodName("foobar")
            .setDescriptor("()Ljava/lang/Object")
            .build();
    SymbolReferenceSet symbolReferenceSet =
        SymbolReferenceSet.builder()
            .setMethodReferences(ImmutableList.of(arrayClone, arrayInvalidMethod))
            .build();

    JarLinkageReport jarLinkageReport =
        staticLinkageChecker.generateLinkageReport(paths.get(0), symbolReferenceSet, 
            Collections.emptyList());

    Truth.assertThat(jarLinkageReport.getMissingMethodErrors()).hasSize(1);
    Assert.assertEquals(
        arrayInvalidMethod, jarLinkageReport.getMissingMethodErrors().get(0).getReference());
  }

  @Test
  public void testFindInvalidReferences_constructorInAbstractClass()
      throws IOException, ClassNotFoundException, URISyntaxException {
    List<Path> paths = ImmutableList.of(absolutePathOfResource("testdata/guava-26.0-jre.jar"));
    StaticLinkageChecker staticLinkageChecker =
        StaticLinkageChecker.create(false, paths, ImmutableSet.copyOf(paths));

    MethodSymbolReference methodSymbolReference =
        MethodSymbolReference.builder()
            .setSourceClassName(StaticLinkageCheckReportTest.class.getName())
            .setTargetClassName(
                "com.google.common.collect.LinkedHashMultimapGwtSerializationDependencies")
            .setMethodName("<init>")
            .setDescriptor("(Ljava/util/Map;)V")
            .build();
    ImmutableList<MethodSymbolReference> methodReferences = ImmutableList.of(methodSymbolReference);
    SymbolReferenceSet symbolReferenceSet =
        SymbolReferenceSet.builder().setMethodReferences(methodReferences).build();

    JarLinkageReport jarLinkageReport = staticLinkageChecker.generateLinkageReport(paths.get(0),
        symbolReferenceSet, Collections.emptyList());

    Truth.assertThat(jarLinkageReport.getMissingMethodErrors()).isEmpty();
  }

  @Test
  public void testFindInvalidReferences_validField() throws IOException, URISyntaxException {
    List<Path> paths =
        ImmutableList.of(
            absolutePathOfResource("testdata/grpc-google-cloud-firestore-v1beta1-0.28.0.jar"));
    StaticLinkageChecker staticLinkageChecker =
        StaticLinkageChecker.create(false, paths, ImmutableSet.copyOf(paths));

    FieldSymbolReference validFieldReference =
        FieldSymbolReference.builder()
            .setSourceClassName(StaticLinkageCheckReportTest.class.getName())
            .setTargetClassName("com.google.firestore.v1beta1.FirestoreGrpc")
            .setFieldName("SERVICE_NAME") // valid in grpc-google-cloud-firestore-v1beta1-0.28.0
            .build();
    ImmutableList<FieldSymbolReference> fieldReferences = ImmutableList.of(validFieldReference);
    SymbolReferenceSet symbolReferenceSet =
        SymbolReferenceSet.builder().setFieldReferences(fieldReferences).build();

    JarLinkageReport jarLinkageReport =
        staticLinkageChecker.generateLinkageReport(
            absolutePathOfResource("testdata/gax-1.32.0.jar"),
            symbolReferenceSet,
            Collections.emptyList());

    Truth.assertThat(jarLinkageReport.getMissingFieldErrors()).isEmpty();
  }

  @Test
  public void testFindInvalidReferences_nonExistentField() throws IOException, URISyntaxException {
    List<Path> paths =
        ImmutableList.of(
            absolutePathOfResource("testdata/grpc-google-cloud-firestore-v1beta1-0.28.0.jar"));
    StaticLinkageChecker staticLinkageChecker =
        StaticLinkageChecker.create(false, paths, ImmutableSet.copyOf(paths));

    FieldSymbolReference invalidFieldReference =
        FieldSymbolReference.builder()
            .setSourceClassName(StaticLinkageCheckReportTest.class.getName())
            .setTargetClassName("com.google.firestore.v1beta1.FirestoreGrpc")
            .setFieldName("DUMMY_FIELD") // non-existent as of version 0.28.0
            .build();
    ImmutableList<FieldSymbolReference> fieldReferences = ImmutableList.of(invalidFieldReference);
    SymbolReferenceSet symbolReferenceSet =
        SymbolReferenceSet.builder().setFieldReferences(fieldReferences).build();

    JarLinkageReport jarLinkageReport =
        staticLinkageChecker.generateLinkageReport(
            absolutePathOfResource("testdata/gax-1.32.0.jar"),
            symbolReferenceSet,
            Collections.emptyList());

    Truth.assertThat(jarLinkageReport.getMissingFieldErrors()).hasSize(1);
    Truth.assertThat(jarLinkageReport.getMissingFieldErrors().get(0).getReference().getFieldName())
        .isEqualTo("DUMMY_FIELD");
    Truth.assertWithMessage("Missing field error should carry the target class location")
        .that(jarLinkageReport.getMissingFieldErrors().get(0).getTargetClassLocation().getFile())
        .endsWith("grpc-google-cloud-firestore-v1beta1-0.28.0.jar");
  }

  @Test
  public void testFindInvalidClassReferences_nonExistentClass()
      throws IOException, URISyntaxException {
    List<Path> paths =
        ImmutableList.of(
            absolutePathOfResource("testdata/grpc-google-cloud-firestore-v1beta1-0.28.0.jar"));
    StaticLinkageChecker staticLinkageChecker =
        StaticLinkageChecker.create(false, paths, ImmutableSet.copyOf(paths));

    String nonExistentClassName = "com.google.firestore.v1beta1.FooBar";
    ClassSymbolReference invalidClassReference =
        ClassSymbolReference.builder()
            .setSourceClassName(StaticLinkageCheckReportTest.class.getName())
            .setTargetClassName(nonExistentClassName)
            .build();
    ImmutableList<ClassSymbolReference> fieldReferences = ImmutableList.of(invalidClassReference);
    SymbolReferenceSet symbolReferenceSet =
        SymbolReferenceSet.builder().setClassReferences(fieldReferences).build();

    JarLinkageReport jarLinkageReport =
        staticLinkageChecker.generateLinkageReport(
            absolutePathOfResource("testdata/gax-1.32.0.jar"),
            symbolReferenceSet,
            Collections.emptyList());

    Truth.assertThat(jarLinkageReport.getMissingClassErrors()).hasSize(1);
    Truth.assertThat(
            jarLinkageReport.getMissingClassErrors().get(0).getReference().getTargetClassName())
        .isEqualTo(nonExistentClassName);
    Truth.assertThat(
        jarLinkageReport.getMissingClassErrors().get(0).getReason())
<<<<<<< HEAD
        .isEqualTo(Reason.TARGET_CLASS_NOT_FOUND);
=======
        .isEqualTo(Reason.CLASS_NOT_FOUND);
>>>>>>> ee66adc3
  }

  @Test
  public void testFindClassReferences_innerClass() throws IOException, URISyntaxException {
    List<Path> paths =
        ImmutableList.of(
            absolutePathOfResource("testdata/grpc-google-cloud-firestore-v1beta1-0.28.0.jar"));
    StaticLinkageChecker staticLinkageChecker =
        StaticLinkageChecker.create(false, paths, ImmutableSet.copyOf(paths));

    ClassSymbolReference publicClassReference =
<<<<<<< HEAD
        ClassSymbolReference.builder()
            .setSourceClassName(StaticLinkageCheckReportTest.class.getName())
            // This inner class is defined as public in firestore-v1beta1-0.28.0.jar
            .setTargetClassName(
                "com.google.firestore.v1beta1.FirestoreGrpc$FirestoreStub")
            .build();
    ImmutableList<ClassSymbolReference> classReferences = ImmutableList.of(publicClassReference);
    SymbolReferenceSet symbolReferenceSet =
        SymbolReferenceSet.builder().setClassReferences(classReferences).build();

    JarLinkageReport jarLinkageReport =
        staticLinkageChecker.generateLinkageReport(
            absolutePathOfResource("testdata/gax-1.32.0.jar"),
            symbolReferenceSet,
            Collections.emptyList());

    Truth.assertThat(jarLinkageReport.getMissingClassErrors()).isEmpty();
  }

  @Test
  public void testFindClassReferences_privateClass() throws IOException, URISyntaxException {
    List<Path> paths =
        ImmutableList.of(
            absolutePathOfResource("testdata/api-common-1.7.0.jar"));
    StaticLinkageChecker staticLinkageChecker =
        StaticLinkageChecker.create(false, paths, ImmutableSet.copyOf(paths));

    ClassSymbolReference referenceToPrivateClass =
        ClassSymbolReference.builder()
            .setSourceClassName(StaticLinkageCheckReportTest.class.getName())
            // This inner class is defined in firestore-v1beta1-0.28.0.jar
            .setTargetClassName(
                "com.google.api.core.AbstractApiService$InnerService")
            .build();
    ImmutableList<ClassSymbolReference> fieldReferences = ImmutableList.of(referenceToPrivateClass);
=======
        ClassSymbolReference.builder()
            .setSourceClassName(StaticLinkageCheckReportTest.class.getName())
            // This inner class is defined as public in firestore-v1beta1-0.28.0.jar
            .setTargetClassName("com.google.firestore.v1beta1.FirestoreGrpc$FirestoreStub")
            .build();
    ImmutableList<ClassSymbolReference> classReferences = ImmutableList.of(publicClassReference);
>>>>>>> ee66adc3
    SymbolReferenceSet symbolReferenceSet =
        SymbolReferenceSet.builder().setClassReferences(classReferences).build();

    JarLinkageReport jarLinkageReport =
        staticLinkageChecker.generateLinkageReport(
            absolutePathOfResource("testdata/gax-1.32.0.jar"),
            symbolReferenceSet,
            Collections.emptyList());

    Truth.assertThat(jarLinkageReport.getMissingClassErrors()).hasSize(1);
    Truth.assertThat(jarLinkageReport.getMissingClassErrors().get(0).getReason()).isEqualTo(
        Reason.INVALID_ACCESS_MODIFIER);
  }

  @Test
  public void testFindClassReferences_privateClass() throws IOException, URISyntaxException {
    List<Path> paths = ImmutableList.of(absolutePathOfResource("testdata/api-common-1.7.0.jar"));
    StaticLinkageChecker staticLinkageChecker =
        StaticLinkageChecker.create(false, paths, ImmutableSet.copyOf(paths));

    ClassSymbolReference referenceToPrivateClass =
        ClassSymbolReference.builder()
            .setSourceClassName(StaticLinkageCheckReportTest.class.getName())
            // This private inner class is defined in firestore-v1beta1-0.28.0.jar
            .setTargetClassName("com.google.api.core.AbstractApiService$InnerService")
            .build();
    ImmutableList<ClassSymbolReference> fieldReferences = ImmutableList.of(referenceToPrivateClass);
    SymbolReferenceSet symbolReferenceSet =
        SymbolReferenceSet.builder().setClassReferences(fieldReferences).build();

    JarLinkageReport jarLinkageReport =
        staticLinkageChecker.generateLinkageReport(
            absolutePathOfResource("testdata/gax-1.32.0.jar"),
            symbolReferenceSet,
            Collections.emptyList());

    Truth.assertThat(jarLinkageReport.getMissingClassErrors()).hasSize(1);
    Truth.assertThat(jarLinkageReport.getMissingClassErrors().get(0).getReason())
        .isEqualTo(Reason.INACCESSIBLE);
  }

  @Test
  public void testGenerateInputClasspathFromLinkageCheckOption_mavenBom()
      throws RepositoryException, ParseException {
    String bomCoordinates = "com.google.cloud:cloud-oss-bom:pom:1.0.0-SNAPSHOT";

    CommandLine parsedOption =
        StaticLinkageCheckOption.readCommandLine(new String[] {"-b", bomCoordinates});
    ImmutableList<Path> inputClasspath =
        StaticLinkageCheckOption.generateInputClasspath(parsedOption);
    Truth.assertThat(inputClasspath).isNotEmpty();
    // These 3 files are the first 3 artifacts in the BOM
    Truth.assertWithMessage("The files should match the elements in the BOM")
        .that(inputClasspath.subList(0, 3))
        .comparingElementsUsing(PATH_FILE_NAMES)
        .containsExactly("guava-20.0.jar", "guava-gwt-20.0.jar", "guava-testlib-20.0.jar");

    // google-cloud-bom, containing google-cloud-firestore, is in the BOM with scope:import
    Truth.assertWithMessage("Import dependency in BOM should be resolved")
        .that(inputClasspath)
        .comparingElementsUsing(PATH_FILE_NAMES)
        .contains("google-cloud-firestore-0.74.0-beta.jar");
  }

  @Test
  public void testGenerateInputClasspath_mavenCoordinates()
      throws RepositoryException, ParseException {
    String mavenCoordinates =
        "com.google.cloud:google-cloud-compute:jar:0.67.0-alpha,"
            + "com.google.cloud:google-cloud-bigtable:jar:0.66.0-alpha";
    String[] arguments = {"--artifacts", mavenCoordinates};

    CommandLine parsedOption = StaticLinkageCheckOption.readCommandLine(arguments);
    List<Path> inputClasspath = StaticLinkageCheckOption.generateInputClasspath(parsedOption);

    Truth.assertWithMessage(
            "The first 2 items in the classpath should be the 2 artifacts in the input")
        .that(inputClasspath.subList(0, 2))
        .comparingElementsUsing(PATH_FILE_NAMES)
        .containsExactly(
            "google-cloud-compute-0.67.0-alpha.jar", "google-cloud-bigtable-0.66.0-alpha.jar")
        .inOrder();
    Truth.assertWithMessage("The dependencies of the 2 artifacts should also be included")
        .that(inputClasspath.subList(2, inputClasspath.size()))
        .isNotEmpty();
  }

  @Test
  public void testGenerateInputClasspathFromLinkageCheckOption_mavenCoordinates_missingDependency()
      throws RepositoryException, ParseException {
    // guava-gwt has missing transitive dependency:
    //   com.google.guava:guava-gwt:jar:20.0
    //     com.google.gwt:gwt-dev:jar:2.8.0 (provided)
    //       org.eclipse.jetty:apache-jsp:jar:9.2.14.v20151106 (compile)
    //         org.mortbay.jasper:apache-jsp:jar:8.0.9.M3 (compile)
    //           org.apache.tomcat:tomcat-jasper:jar:8.0.9 (compile, optional:true)
    //             org.eclipse.jdt.core.compiler:ecj:jar:4.4RC4 (not found in Maven central)
    // Because such case is possible, StaticLinkageChecker should not abort execution when
    // the unavailable dependency is under certain condition
    CommandLine parsedOption =
        StaticLinkageCheckOption.readCommandLine(
            new String[] {"--artifacts", "com.google.guava:guava-gwt:20.0"});

    ImmutableList<Path> inputClasspath =
        StaticLinkageCheckOption.generateInputClasspath(parsedOption);

    Truth.assertThat(inputClasspath)
        .comparingElementsUsing(PATH_FILE_NAMES)
        .contains("apache-jsp-8.0.9.M3.jar");
  }

  @Test
  public void testGenerateInputClasspathFromLinkageCheckOption_failOnMissingDependency()
      throws ParseException {
    // tomcat-jasper has missing dependency (not optional):
    //   org.apache.tomcat:tomcat-jasper:jar:8.0.9
    //     org.eclipse.jdt.core.compiler:ecj:jar:4.4RC4 (not found in Maven central)
    CommandLine parsedOption =
        StaticLinkageCheckOption.readCommandLine(
            new String[] {"--artifacts", "org.apache.tomcat:tomcat-jasper:8.0.9"});

    try {
      StaticLinkageCheckOption.generateInputClasspath(parsedOption);
      Assert.fail(
          "Because the unavailable dependency is not optional, it should throw an exception");
    } catch (RepositoryException ex) {
      Truth.assertThat(ex.getMessage())
          .startsWith(
              "Could not find artifact org.eclipse.jdt.core.compiler:ecj:jar:4.4RC4 in central");
    }
  }
  
  @Test
  public void testGenerateInputClasspath_jarFileList()
      throws RepositoryException, ParseException {

    String[] arguments = {"--jars", "dir1/foo.jar,dir2/bar.jar,baz.jar"};
    CommandLine parsedOption = StaticLinkageCheckOption.readCommandLine(arguments);
    List<Path> inputClasspath = StaticLinkageCheckOption.generateInputClasspath(parsedOption);

    Truth.assertThat(inputClasspath)
        .comparingElementsUsing(PATH_FILE_NAMES)
        .containsExactly("foo.jar", "bar.jar", "baz.jar");
  }

  @Test
  public void testJarPathOrderInResolvingReferences()
      throws IOException, ClassNotFoundException, URISyntaxException {

    // listDocuments method on CollectionReference class is added at version 0.66.0-beta
    // https://github.com/googleapis/google-cloud-java/releases/tag/v0.66.0
    List<Path> firestoreDependencies =
        Lists.newArrayList(
            absolutePathOfResource("testdata/gax-1.32.0.jar"),
            absolutePathOfResource("testdata/api-common-1.7.0.jar"),
            absolutePathOfResource("testdata/google-cloud-core-1.48.0.jar"),
            absolutePathOfResource("testdata/google-cloud-core-grpc-1.48.0.jar"));
    List<Path> pathsForJarWithVersion65First =
        Lists.newArrayList(
            absolutePathOfResource("testdata/google-cloud-firestore-0.65.0-beta.jar"),
            absolutePathOfResource("testdata/google-cloud-firestore-0.66.0-beta.jar"));
    pathsForJarWithVersion65First.addAll(firestoreDependencies);

    StaticLinkageChecker staticLinkageChecker65First =
        StaticLinkageChecker.create(
            true,
            pathsForJarWithVersion65First,
            ImmutableSet.copyOf(pathsForJarWithVersion65First));

    List<Path> pathsForJarWithVersion66First =
        Lists.newArrayList(
            absolutePathOfResource("testdata/google-cloud-firestore-0.66.0-beta.jar"),
            absolutePathOfResource("testdata/google-cloud-firestore-0.65.0-beta.jar"));
    pathsForJarWithVersion66First.addAll(firestoreDependencies);
    StaticLinkageChecker staticLinkageChecker66First =
        StaticLinkageChecker.create(
            true,
            pathsForJarWithVersion66First,
            ImmutableSet.copyOf(pathsForJarWithVersion66First));

    MethodSymbolReference listDocument =
        MethodSymbolReference.builder()
            .setSourceClassName(StaticLinkageCheckReportTest.class.getName())
            .setTargetClassName("com.google.cloud.firestore.CollectionReference")
            .setMethodName("listDocuments")
            .setDescriptor("()Ljava/lang/Iterable;")
            .build();
    SymbolReferenceSet symbolReferenceSet =
        SymbolReferenceSet.builder().setMethodReferences(ImmutableList.of(listDocument)).build();

    JarLinkageReport reportWith65First =
        staticLinkageChecker65First.generateLinkageReport(
            firestoreDependencies.get(0), symbolReferenceSet, Collections.emptyList());
    Truth.assertWithMessage("Firestore version 65 does not have CollectionReference.listDocuments")
        .that(reportWith65First.getMissingMethodErrors())
        .hasSize(1);

    JarLinkageReport reportWith66First =
        staticLinkageChecker66First.generateLinkageReport(
            firestoreDependencies.get(0), symbolReferenceSet, Collections.emptyList());
    Truth.assertWithMessage("Firestore version 66 has CollectionReference.listDocuments")
        .that(reportWith66First.getMissingMethodErrors())
        .isEmpty();
  }
}<|MERGE_RESOLUTION|>--- conflicted
+++ resolved
@@ -304,11 +304,7 @@
         .isEqualTo(nonExistentClassName);
     Truth.assertThat(
         jarLinkageReport.getMissingClassErrors().get(0).getReason())
-<<<<<<< HEAD
-        .isEqualTo(Reason.TARGET_CLASS_NOT_FOUND);
-=======
         .isEqualTo(Reason.CLASS_NOT_FOUND);
->>>>>>> ee66adc3
   }
 
   @Test
@@ -320,50 +316,12 @@
         StaticLinkageChecker.create(false, paths, ImmutableSet.copyOf(paths));
 
     ClassSymbolReference publicClassReference =
-<<<<<<< HEAD
-        ClassSymbolReference.builder()
-            .setSourceClassName(StaticLinkageCheckReportTest.class.getName())
-            // This inner class is defined as public in firestore-v1beta1-0.28.0.jar
-            .setTargetClassName(
-                "com.google.firestore.v1beta1.FirestoreGrpc$FirestoreStub")
-            .build();
-    ImmutableList<ClassSymbolReference> classReferences = ImmutableList.of(publicClassReference);
-    SymbolReferenceSet symbolReferenceSet =
-        SymbolReferenceSet.builder().setClassReferences(classReferences).build();
-
-    JarLinkageReport jarLinkageReport =
-        staticLinkageChecker.generateLinkageReport(
-            absolutePathOfResource("testdata/gax-1.32.0.jar"),
-            symbolReferenceSet,
-            Collections.emptyList());
-
-    Truth.assertThat(jarLinkageReport.getMissingClassErrors()).isEmpty();
-  }
-
-  @Test
-  public void testFindClassReferences_privateClass() throws IOException, URISyntaxException {
-    List<Path> paths =
-        ImmutableList.of(
-            absolutePathOfResource("testdata/api-common-1.7.0.jar"));
-    StaticLinkageChecker staticLinkageChecker =
-        StaticLinkageChecker.create(false, paths, ImmutableSet.copyOf(paths));
-
-    ClassSymbolReference referenceToPrivateClass =
-        ClassSymbolReference.builder()
-            .setSourceClassName(StaticLinkageCheckReportTest.class.getName())
-            // This inner class is defined in firestore-v1beta1-0.28.0.jar
-            .setTargetClassName(
-                "com.google.api.core.AbstractApiService$InnerService")
-            .build();
-    ImmutableList<ClassSymbolReference> fieldReferences = ImmutableList.of(referenceToPrivateClass);
-=======
         ClassSymbolReference.builder()
             .setSourceClassName(StaticLinkageCheckReportTest.class.getName())
             // This inner class is defined as public in firestore-v1beta1-0.28.0.jar
             .setTargetClassName("com.google.firestore.v1beta1.FirestoreGrpc$FirestoreStub")
             .build();
     ImmutableList<ClassSymbolReference> classReferences = ImmutableList.of(publicClassReference);
->>>>>>> ee66adc3
     SymbolReferenceSet symbolReferenceSet =
         SymbolReferenceSet.builder().setClassReferences(classReferences).build();
 
