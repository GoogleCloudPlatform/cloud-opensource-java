--- conflicted
+++ resolved
@@ -4,6 +4,10 @@
 
   <name>Dependency Lister</name>
   <url>https://github.com/GoogleCloudPlatform/cloud-opensource-java/dependencies</url>
+  <organization>
+    <name>Google LLC.</name>
+    <url>https://www.google.com</url>
+  </organization>
 
   <parent>
     <groupId>com.google.cloud.tools.opensource</groupId>
@@ -14,16 +18,6 @@
   <artifactId>dependency-lister</artifactId>
   <packaging>jar</packaging>
 
-<<<<<<< HEAD
-  <name>Dependency Lister</name>
-  <url>https://github.com/GoogleCloudPlatform/cloud-opensource-java/dependencies</url>
-  <organization>
-    <name>Google LLC.</name>
-    <url>https://www.google.com</url>
-  </organization>
-
-=======
->>>>>>> 37488907
   <properties>
     <project.build.sourceEncoding>UTF-8</project.build.sourceEncoding>
   </properties>
