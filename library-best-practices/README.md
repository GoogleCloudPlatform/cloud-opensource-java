--- conflicted
+++ resolved
@@ -9,14 +9,12 @@
 Java libraries with fewer dependency conflicts and other kinds of problems. The
 list is open-ended, so new ones may be added from time to time.
 
-<<<<<<< HEAD
-- [Glossary](glossary.md): Terms used in the best practices and other places in
-  cloud-opensource-java.
-=======
 *Note* This list is currently in "Beta," which means that we don't anticipate
 fundamentally altering them, but there may be tweaks and additions until it is
 declared "Stable."
->>>>>>> f09dcdcf
+
+- [Glossary](glossary.md): Terms used in the best practices and other places in
+  cloud-opensource-java.
 
 - [JLBP-1](JLBP-1.md): Minimize dependencies
 - [JLBP-2](JLBP-2.md): Minimize API surface
