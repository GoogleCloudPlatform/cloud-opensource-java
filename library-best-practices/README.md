Java Library Best Practices
---------------------------

The Java Library Best Practices are a set of rules that we believe will minimize
problems for consumers of interconnected Java libraries.  These practices come
from decades of aggregated experience in maintaining open source Java libraries
and are informed by many hard-learned lessons from mistakes that have been
made. We have found that following these rules will result in higher quality
Java libraries with fewer dependency conflicts and other kinds of problems. The
list is open-ended, so new ones may be added from time to time.

- [JLBP-1](JLBP-1.md): Minimize dependencies
- [JLBP-2](JLBP-2.md): Minimize API surface
- [JLBP-3](JLBP-3.md): Use Semantic versioning
- [JLBP-4](JLBP-4.md): Avoid dependencies on unstable libraries and features
- [JLBP-5](JLBP-5.md): Avoid dependencies that overlap classes with other
  dependencies
- [JLBP-6](JLBP-6.md): Package and artifact renaming rules
- [JLBP-7](JLBP-7.md): Make breaking transitions easy
<<<<<<< HEAD
- [JLBP-9](JLBP-9.md): Ensure consumers always use a higher or equal minimum
  Java version
=======
- [JLBP-8](JLBP-8.md): Advance widely used functionality to a stable version
>>>>>>> 49115237
<|MERGE_RESOLUTION|>--- conflicted
+++ resolved
@@ -17,9 +17,6 @@
   dependencies
 - [JLBP-6](JLBP-6.md): Package and artifact renaming rules
 - [JLBP-7](JLBP-7.md): Make breaking transitions easy
-<<<<<<< HEAD
+- [JLBP-8](JLBP-8.md): Advance widely used functionality to a stable version
 - [JLBP-9](JLBP-9.md): Ensure consumers always use a higher or equal minimum
-  Java version
-=======
-- [JLBP-8](JLBP-8.md): Advance widely used functionality to a stable version
->>>>>>> 49115237
+  Java version