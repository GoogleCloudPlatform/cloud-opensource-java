Java Library Best Practices
---------------------------

The Java Library Best Practices are a set of rules that we believe will minimize
problems for consumers of interconnected Java libraries.  These practices come
from decades of aggregated experience in maintaining open source Java libraries
and are informed by many hard-learned lessons from mistakes that have been
made. We have found that following these rules will result in higher quality
Java libraries with fewer dependency conflicts and other kinds of problems. The
list is open-ended, so new ones may be added from time to time.

*Note* This list is currently in "Beta," which means that we don't anticipate
fundamentally altering them, but there may be tweaks and additions until it is
declared "Stable."

- [JLBP-1](JLBP-1.md): Minimize dependencies
- [JLBP-2](JLBP-2.md): Minimize API surface
- [JLBP-3](JLBP-3.md): Use Semantic versioning
- [JLBP-4](JLBP-4.md): Avoid dependencies on unstable libraries and features
- [JLBP-5](JLBP-5.md): Avoid dependencies that overlap classes with other
  dependencies
- [JLBP-6](JLBP-6.md): Package and artifact renaming rules
- [JLBP-7](JLBP-7.md): Make breaking transitions easy
- [JLBP-8](JLBP-8.md): Advance widely used functionality to a stable version
- [JLBP-9](JLBP-9.md): Support the minimum Java version of your consumers
- [JLBP-10](JLBP-10.md): Maintain API stability as long as needed for consumers
- [JLBP-11](JLBP-11.md): Stay up to date with compatible dependencies
<<<<<<< HEAD
- [JLBP-13](JLBP-13.md): Quickly remove references to deprecated features in
   dependencies
=======
- [JLBP-12](JLBP-12.md): Make level of support and API stability clear
>>>>>>> f123cfd5
<|MERGE_RESOLUTION|>--- conflicted
+++ resolved
@@ -25,9 +25,6 @@
 - [JLBP-9](JLBP-9.md): Support the minimum Java version of your consumers
 - [JLBP-10](JLBP-10.md): Maintain API stability as long as needed for consumers
 - [JLBP-11](JLBP-11.md): Stay up to date with compatible dependencies
-<<<<<<< HEAD
+- [JLBP-12](JLBP-12.md): Make level of support and API stability clear
 - [JLBP-13](JLBP-13.md): Quickly remove references to deprecated features in
-   dependencies
-=======
-- [JLBP-12](JLBP-12.md): Make level of support and API stability clear
->>>>>>> f123cfd5
+   dependencies