Java Library Best Practices
---------------------------

The Java Library Best Practices are a set of rules that we believe will minimize
problems for consumers of interconnected Java libraries.  These practices come
from decades of aggregated experience in maintaining open source Java libraries
and are informed by many hard-learned lessons from mistakes that have been
made. We have found that following these rules will result in higher quality
Java libraries with fewer dependency conflicts and other kinds of problems. The
list is open-ended, so new ones may be added from time to time.

*Note* This list is currently in "Beta," which means that we don't anticipate
fundamentally altering them, but there may be tweaks and additions until it is
declared "Stable."

- [JLBP-1](JLBP-1.md): Minimize dependencies
- [JLBP-2](JLBP-2.md): Minimize API surface
- [JLBP-3](JLBP-3.md): Use Semantic versioning
- [JLBP-4](JLBP-4.md): Avoid dependencies on unstable libraries and features
- [JLBP-5](JLBP-5.md): Avoid dependencies that overlap classes with other
  dependencies
- [JLBP-6](JLBP-6.md): Package and artifact renaming rules
- [JLBP-7](JLBP-7.md): Make breaking transitions easy
- [JLBP-8](JLBP-8.md): Advance widely used functionality to a stable version
- [JLBP-9](JLBP-9.md): Support the minimum Java version of your consumers
- [JLBP-10](JLBP-10.md): Maintain API stability as long as needed for consumers
- [JLBP-11](JLBP-11.md): Stay up to date with compatible dependencies
- [JLBP-12](JLBP-12.md): Make level of support and API stability clear
<<<<<<< HEAD
- [JLBP-14](JLBP-14.md): Use explicit versions, not version ranges
=======
- [JLBP-13](JLBP-13.md): Quickly remove references to deprecated features in
   dependencies
>>>>>>> 6ad42b1b
<|MERGE_RESOLUTION|>--- conflicted
+++ resolved
@@ -26,9 +26,6 @@
 - [JLBP-10](JLBP-10.md): Maintain API stability as long as needed for consumers
 - [JLBP-11](JLBP-11.md): Stay up to date with compatible dependencies
 - [JLBP-12](JLBP-12.md): Make level of support and API stability clear
-<<<<<<< HEAD
-- [JLBP-14](JLBP-14.md): Use explicit versions, not version ranges
-=======
 - [JLBP-13](JLBP-13.md): Quickly remove references to deprecated features in
    dependencies
->>>>>>> 6ad42b1b
+- [JLBP-14](JLBP-14.md): Use explicit versions, not version ranges