Java Library Best Practices
---------------------------

The Java Library Best Practices are a set of rules that we believe will minimize
problems for consumers of interconnected Java libraries.  These practices come
from decades of aggregated experience in maintaining open source Java libraries
and are informed by many hard-learned lessons from mistakes that have been
made. We have found that following these rules will result in higher quality
Java libraries with fewer dependency conflicts and other kinds of problems. The
list is open-ended, so new ones may be added from time to time.

*Note* This list is currently in "Beta," which means that we don't anticipate
fundamentally altering them, but there may be tweaks and additions until it is
declared "Stable."

- [JLBP-1](JLBP-1.md): Minimize dependencies
- [JLBP-2](JLBP-2.md): Minimize API surface
- [JLBP-3](JLBP-3.md): Use Semantic versioning
- [JLBP-4](JLBP-4.md): Avoid dependencies on unstable libraries and features
- [JLBP-5](JLBP-5.md): Avoid dependencies that overlap classes with other
  dependencies
- [JLBP-6](JLBP-6.md): Package and artifact renaming rules
- [JLBP-7](JLBP-7.md): Make breaking transitions easy
- [JLBP-8](JLBP-8.md): Advance widely used functionality to a stable version
- [JLBP-9](JLBP-9.md): Support the minimum Java version of your consumers
- [JLBP-10](JLBP-10.md): Maintain API stability as long as needed for consumers
<<<<<<< HEAD
- [JLBP-12](JLBP-12.md): Make level of support and API stability clear
=======
- [JLBP-11](JLBP-11.md): Stay up to date with compatible dependencies
>>>>>>> fc4fd018
<|MERGE_RESOLUTION|>--- conflicted
+++ resolved
@@ -24,8 +24,5 @@
 - [JLBP-8](JLBP-8.md): Advance widely used functionality to a stable version
 - [JLBP-9](JLBP-9.md): Support the minimum Java version of your consumers
 - [JLBP-10](JLBP-10.md): Maintain API stability as long as needed for consumers
-<<<<<<< HEAD
-- [JLBP-12](JLBP-12.md): Make level of support and API stability clear
-=======
 - [JLBP-11](JLBP-11.md): Stay up to date with compatible dependencies
->>>>>>> fc4fd018
+- [JLBP-12](JLBP-12.md): Make level of support and API stability clear