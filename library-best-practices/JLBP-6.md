--- conflicted
+++ resolved
@@ -119,17 +119,10 @@
 Given the consequences, it seems clear that the two worst options are case 2
 (renaming the Maven ID while keeping the Java package the same) and case 3
 (renaming the Java package while keeping the Maven ID the same), and both should
-<<<<<<< HEAD
-be avoided.
-Among the remaining three cases, the impact of tha Maven ID change is minuscule compared
-to the impact of a Java package rename, so the remaining discussion will focus
-just on the Java package rename.
-=======
 be avoided. The remaining three cases need to be weighed carefully. Among the
 remaining three cases, the impact of the Maven ID change is minuscule compared
 to the impact of a Java package rename, so the remaining discussion focuses
 only on the Java package rename.
->>>>>>> 5bed105c
 
 Basically, the cost of diamond dependency conflicts (due to not renaming) has to
 be weighed against the cost of updating import statements everywhere the library
