--- conflicted
+++ resolved
@@ -55,12 +55,8 @@
       throws RepositoryException, IOException, LinkageMonitorException {
     if (arguments.length < 1 || arguments[0].split(":").length != 2) {
       System.err.println(
-<<<<<<< HEAD
           "Please specify BOM coordinates without version. Example:"
               + " com.google.cloud:libraries-bom");
-=======
-          "Please specify BOM coordinates. Example: com.google.cloud:libraries-bom:1.2.0");
->>>>>>> e9f46daa
       System.exit(1);
     }
     String bomCoordinates = arguments[0];
