<?xml version="1.0" encoding="UTF-8"?>
<!--
  ~ Copyright 2019 Google LLC.
  ~
  ~ Licensed under the Apache License, Version 2.0 (the "License");
  ~ you may not use this file except in compliance with the License.
  ~ You may obtain a copy of the License at
  ~
  ~     http://www.apache.org/licenses/LICENSE-2.0
  ~
  ~ Unless required by applicable law or agreed to in writing, software
  ~ distributed under the License is distributed on an "AS IS" BASIS,
  ~ WITHOUT WARRANTIES OR CONDITIONS OF ANY KIND, either express or implied.
  ~ See the License for the specific language governing permissions and
  ~ limitations under the License.
  -->

<project xmlns="http://maven.apache.org/POM/4.0.0"
    xmlns:xsi="http://www.w3.org/2001/XMLSchema-instance"
    xsi:schemaLocation="http://maven.apache.org/POM/4.0.0 http://maven.apache.org/xsd/maven-4.0.0.xsd">
  <modelVersion>4.0.0</modelVersion>
  <parent>
    <groupId>com.google.cloud.tools</groupId>
    <artifactId>dependencies-parent</artifactId>
<<<<<<< HEAD
    <version>1.5.0</version>
=======
    <version>1.5.1-SNAPSHOT</version>
>>>>>>> 5f1e2f6e
  </parent>

  <artifactId>linkage-monitor</artifactId>

  <name>Linkage Monitor</name>
  <description>Linkage Monitor checks compatibility of Maven artifacts with a BOM</description>
  <url>https://github.com/GoogleCloudPlatform/cloud-opensource-java/wiki/Linkage-Monitor</url>
  <organization>
    <name>Google LLC.</name>
    <url>https://www.google.com</url>
  </organization>
  <inceptionYear>2019</inceptionYear>
  <developers>
    <developer>
      <name>Elliotte Rusty Harold</name>
    </developer>
    <developer>
      <name>Tomo Suzuki</name>
    </developer>
  </developers>

  <!-- Environment Settings -->
  <issueManagement>
    <url>https://github.com/GoogleCloudPlatform/cloud-opensource-java/issues</url>
  </issueManagement>
  <scm>
    <connection>scm:git:git@github.com:GoogleCloudPlatform/cloud-opensource-java.git</connection>
    <developerConnection>scm:git:git@github.com:GoogleCloudPlatform/cloud-opensource-java.git
    </developerConnection>
    <url>https://github.com/GoogleCloudPlatform/cloud-opensource-java/tree/master/linkage-monitor</url>
    <tag>HEAD</tag>
  </scm>

  <licenses>
    <license>
      <name>The Apache License, Version 2.0</name>
      <url>http://www.apache.org/licenses/LICENSE-2.0.txt</url>
    </license>
  </licenses>

  <properties>
    <maven.compiler.source>1.8</maven.compiler.source>
    <maven.compiler.target>1.8</maven.compiler.target>
  </properties>

  <dependencies>
    <dependency>
      <groupId>${project.groupId}</groupId>
      <artifactId>dependencies</artifactId>
      <version>${project.version}</version>
    </dependency>
    <dependency>
      <groupId>com.google.guava</groupId>
      <artifactId>guava</artifactId>
    </dependency>
    <dependency>
      <groupId>com.google.truth</groupId>
      <artifactId>truth</artifactId>
      <scope>test</scope>
    </dependency>
    <dependency>
      <groupId>junit</groupId>
      <artifactId>junit</artifactId>
      <scope>test</scope>
    </dependency>
    <dependency>
      <groupId>org.mockito</groupId>
      <artifactId>mockito-core</artifactId>
      <scope>test</scope>
    </dependency>
  </dependencies>

  <build>
    <plugins>
      <plugin>
        <groupId>org.apache.maven.plugins</groupId>
        <artifactId>maven-shade-plugin</artifactId>
        <version>3.2.4</version>
        <executions>
          <execution>
            <id>shade-all-deps</id>
            <phase>package</phase>
            <goals>
              <goal>shade</goal>
            </goals>
            <configuration>
              <shadedArtifactAttached>true</shadedArtifactAttached>
              <shadedClassifierName>all-deps</shadedClassifierName>
              <createDependencyReducedPom>false</createDependencyReducedPom>
              <!-- Avoid signing verification error http://stackoverflow.com/a/6743609 -->
              <filters>
                <filter>
                  <artifact>*:*</artifact>
                  <excludes>
                    <exclude>META-INF/*.SF</exclude>
                    <exclude>META-INF/*.DSA</exclude>
                    <exclude>META-INF/*.RSA</exclude>
                  </excludes>
                </filter>
              </filters>
              <transformers>
                <transformer
                    implementation="org.apache.maven.plugins.shade.resource.ManifestResourceTransformer">
                  <mainClass>com.google.cloud.tools.dependencies.linkagemonitor.LinkageMonitor
                  </mainClass>
                </transformer>
              </transformers>
            </configuration>
          </execution>
        </executions>
      </plugin>
    </plugins>
  </build>
</project><|MERGE_RESOLUTION|>--- conflicted
+++ resolved
@@ -22,11 +22,7 @@
   <parent>
     <groupId>com.google.cloud.tools</groupId>
     <artifactId>dependencies-parent</artifactId>
-<<<<<<< HEAD
-    <version>1.5.0</version>
-=======
     <version>1.5.1-SNAPSHOT</version>
->>>>>>> 5f1e2f6e
   </parent>
 
   <artifactId>linkage-monitor</artifactId>
