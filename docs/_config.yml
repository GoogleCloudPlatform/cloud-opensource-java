--- conflicted
+++ resolved
@@ -1,13 +1,10 @@
-<<<<<<< HEAD
 title:
+name: something
+title: null
 plugins:
   - jekyll-readme-index
 
 readme_index:
   enabled:          true
   remove_originals: false
-  with_frontmatter: false
-=======
-name: something
-title: null
->>>>>>> d9baa46b
+  with_frontmatter: false