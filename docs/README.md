---
page.title: Google Best Practices for Java Libraries
permalink: /
---

<<<<<<< HEAD
# Java Library Best Practices
=======
# Google Best Practices for Java Libraries
>>>>>>> 0d9d7cc3

Google Best Practices for Java Libraries are rules that minimize
problems for consumers of interconnected Java libraries. These practices come
from decades of aggregated experience in maintaining open source Java libraries
and are informed by many hard-learned lessons from mistakes that have been
made. We have found that following these rules results in higher quality
Java libraries with fewer dependency conflicts and other kinds of problems. The
list is open-ended, so new ones may be added from time to time.

- [Glossary](glossary.md): Terms used in the best practices and other places in
  cloud-opensource-java.

- [JLBP-1](JLBP-1.md): Minimize dependencies
- [JLBP-2](JLBP-2.md): Minimize API surface
- [JLBP-3](JLBP-3.md): Use semantic versioning
- [JLBP-4](JLBP-4.md): Avoid dependencies on unstable libraries and features
- [JLBP-5](JLBP-5.md): Avoid dependencies that overlap classes with other
  dependencies
- [JLBP-6](JLBP-6.md): Rename artifacts and packages together
- [JLBP-7](JLBP-7.md): Make breaking transitions easy
- [JLBP-8](JLBP-8.md): Advance widely used functionality to a stable version
- [JLBP-9](JLBP-9.md): Support the minimum Java version of your consumers
- [JLBP-10](JLBP-10.md): Maintain API stability as long as needed for consumers
- [JLBP-11](JLBP-11.md): Stay up to date with compatible dependencies
- [JLBP-12](JLBP-12.md): Make level of support and API stability clear
- [JLBP-13](JLBP-13.md): Quickly remove references to deprecated features in
   dependencies
- [JLBP-14](JLBP-14.md): Do not use version ranges
- [JLBP-15](JLBP-15.md): Produce a BOM for multi-module projects
- [JLBP-16](JLBP-16.md): Ensure upper version alignment of dependencies for
  consumers
- [JLBP-17](JLBP-17.md): Coordinate rollout of breaking changes
- [JLBP-18](JLBP-18.md): Only shade dependencies as a last resort
- [JLBP-19](JLBP-19.md): Place each package in only one module
- [JLBP-20](JLBP-20.md): Give each jar a module name<|MERGE_RESOLUTION|>--- conflicted
+++ resolved
@@ -3,11 +3,7 @@
 permalink: /
 ---
 
-<<<<<<< HEAD
-# Java Library Best Practices
-=======
 # Google Best Practices for Java Libraries
->>>>>>> 0d9d7cc3
 
 Google Best Practices for Java Libraries are rules that minimize
 problems for consumers of interconnected Java libraries. These practices come
