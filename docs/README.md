--- conflicted
+++ resolved
@@ -15,36 +15,6 @@
 list is open-ended, so new ones may be added from time to time.
 
 ## Best practices
-<<<<<<< HEAD
-- [JLBP-1](JLBP-1.md): Minimize dependencies
-- [JLBP-2](JLBP-2.md): Minimize API surface
-- [JLBP-3](JLBP-3.md): Use semantic versioning
-- [JLBP-4](JLBP-4.md): Avoid dependencies on unstable libraries and features
-- [JLBP-5](JLBP-5.md): Avoid dependencies that overlap classes with other
-  dependencies
-- [JLBP-6](JLBP-6.md): Rename artifacts and packages together
-- [JLBP-7](JLBP-7.md): Make breaking transitions easy
-- [JLBP-8](JLBP-8.md): Advance widely used functionality to a stable version
-- [JLBP-9](JLBP-9.md): Support the minimum Java version of your consumers
-- [JLBP-10](JLBP-10.md): Maintain API stability as long as needed for consumers
-- [JLBP-11](JLBP-11.md): Keep dependencies up to date
-- [JLBP-12](JLBP-12.md): Make level of support and API stability clear
-- [JLBP-13](JLBP-13.md): Quickly remove references to deprecated features in
-   dependencies
-- [JLBP-14](JLBP-14.md): Specify a single, overridable version of each dependency
-- [JLBP-15](JLBP-15.md): Produce a BOM for multi-module projects
-- [JLBP-16](JLBP-16.md): Ensure upper version alignment of dependencies for
-  consumers
-- [JLBP-17](JLBP-17.md): Coordinate rollout of breaking changes
-- [JLBP-18](JLBP-18.md): Only shade dependencies as a last resort
-- [JLBP-19](JLBP-19.md): Place each package in only one module
-- [JLBP-20](JLBP-20.md): Give each jar a module name
-
-## Introductory material and reference
-- [What is a diamond dependency conflict?](what-is-a-diamond-dependency-conflict.md)
-- [Why doesn't the compiler catch diamond dependency conflicts?](why-doesnt-the-compiler-catch-diamond-dependency-conficts.md)
-- [How does version resolution work in Maven and Gradle?](how-does-version-resolution-work-in-maven-and-gradle.md)
-=======
 
 {% for p in site.pages %}{% if p.jlbp -%}
 - [{{ p.jlbp.id }}]({{ p.url | relative_url }}): {{ p.title }}
@@ -58,6 +28,5 @@
 
 ## Reference
 
->>>>>>> e0596e52
 - [Glossary](glossary.md): Terms used in the best practices and other places in
   cloud-opensource-java.