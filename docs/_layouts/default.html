--- conflicted
+++ resolved
@@ -7,18 +7,7 @@
     {% seo %}
     <link rel="stylesheet" href="{{ "/assets/css/style.css" | relative_url }}">
     <link rel="shortcut icon" type="image/png" href="favicon.png">
-<<<<<<< HEAD
-  </head>
-  <body>
-    <div class="cloud-logo">
-      <img src="https://cloud.google.com/_static/84c8863210/images/cloud/cloud-logo.svg" 
-         alt="Google Cloud" width="139px" height="21.5px">
-    </div>
-    {{ content }}
-    {% if site.google_analytics %}
-=======
     {% if site.google_analytics and jekyll.environment == 'production'  %}
->>>>>>> 4a7b7abc
     <script>
       (function(i,s,o,g,r,a,m){i['GoogleAnalyticsObject']=r;i[r]=i[r]||function(){
       (i[r].q=i[r].q||[]).push(arguments)},i[r].l=1*new Date();a=s.createElement(o),
@@ -30,6 +19,10 @@
     {% endif %}
   </head>
   <body>
+    <div class="cloud-logo">
+      <img src="https://cloud.google.com/_static/84c8863210/images/cloud/cloud-logo.svg" 
+         alt="Google Cloud" width="139px" height="21.5px">
+    </div>
     {{ content }}
 
   <hr>
