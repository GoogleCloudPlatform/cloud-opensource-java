<!DOCTYPE html>
<html lang="en-US">
  <head>
    <meta charset="UTF-8">
    <meta http-equiv="X-UA-Compatible" content="IE=edge">
    <meta name="viewport" content="width=device-width, initial-scale=1">
    {% seo %}
    <link rel="stylesheet" href="{{ "/assets/css/style.css" | relative_url }}">
    <link rel="shortcut icon" type="image/png" href="favicon.png">
    {% if site.google_analytics and jekyll.environment == 'production'  %}
    <script>
      (function(i,s,o,g,r,a,m){i['GoogleAnalyticsObject']=r;i[r]=i[r]||function(){
      (i[r].q=i[r].q||[]).push(arguments)},i[r].l=1*new Date();a=s.createElement(o),
      m=s.getElementsByTagName(o)[0];a.async=1;a.src=g;m.parentNode.insertBefore(a,m)
      })(window,document,'script','//www.google-analytics.com/analytics.js','ga');
      ga('create', '{{ site.google_analytics }}', 'auto');
      ga('send', 'pageview');
    </script>
    {% endif %}
  </head>
  <body>
    <div class="cloud-logo">
<<<<<<< HEAD
      <img src="https://cloud.google.com/_static/84c8863210/images/cloud/cloud-logo.svg"
=======
      <img src="/assets/images/Cloud_Logo_Nav.svg" 
>>>>>>> e8b8c226
         alt="Google Cloud" width="139px" height="21.5px">
    </div>
    {{ content }}

  <hr>

  <footer>
    {% if site.google_analytics %}
    <p>This site uses cookies from Google to deliver its services and to analyze traffic. <a href='https://policies.google.com/technologies/cookies'>Learn more</a></p>
    <p><a href='https://policies.google.com/privacy'>Privacy</a></p>
    {% endif %}
    <p>
      <a class="view-on-github"
         href="https://github.com/GoogleCloudPlatform/cloud-opensource-java/tree/master/docs">
        View on GitHub</a>
    </p>
    <p>Copyright 2019 Google LLC</p>
  </footer>
  </body>
</html><|MERGE_RESOLUTION|>--- conflicted
+++ resolved
@@ -20,11 +20,7 @@
   </head>
   <body>
     <div class="cloud-logo">
-<<<<<<< HEAD
-      <img src="https://cloud.google.com/_static/84c8863210/images/cloud/cloud-logo.svg"
-=======
-      <img src="/assets/images/Cloud_Logo_Nav.svg" 
->>>>>>> e8b8c226
+      <img src="/assets/images/Cloud_Logo_Nav.svg"
          alt="Google Cloud" width="139px" height="21.5px">
     </div>
     {{ content }}
