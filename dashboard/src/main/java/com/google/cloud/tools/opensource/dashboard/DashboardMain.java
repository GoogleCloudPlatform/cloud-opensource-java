/*
 * Copyright 2018 Google LLC.
 *
 * Licensed under the Apache License, Version 2.0 (the "License");
 * you may not use this file except in compliance with the License.
 * You may obtain a copy of the License at
 *
 *     http://www.apache.org/licenses/LICENSE-2.0
 *
 * Unless required by applicable law or agreed to in writing, software
 * distributed under the License is distributed on an "AS IS" BASIS,
 * WITHOUT WARRANTIES OR CONDITIONS OF ANY KIND, either express or implied.
 * See the License for the specific language governing permissions and
 * limitations under the License.
 */

package com.google.cloud.tools.opensource.dashboard;

import static com.google.common.collect.ImmutableList.toImmutableList;
import static com.google.common.collect.ImmutableMap.toImmutableMap;

import java.io.File;
import java.io.FileOutputStream;
import java.io.IOException;
import java.io.OutputStreamWriter;
import java.io.Writer;
import java.net.URISyntaxException;
import java.nio.charset.StandardCharsets;
import java.nio.file.Files;
import java.nio.file.Path;
import java.nio.file.Paths;
import java.time.LocalDateTime;
import java.util.ArrayList;
import java.util.Date;
import java.util.HashMap;
import java.util.LinkedHashMap;
import java.util.LinkedHashSet;
import java.util.List;
import java.util.Map;
import java.util.Map.Entry;
import java.util.Set;
import java.util.TreeMap;

import freemarker.template.Configuration;
import freemarker.template.DefaultObjectWrapper;
import freemarker.template.DefaultObjectWrapperBuilder;
import freemarker.template.Template;
import freemarker.template.TemplateException;
import freemarker.template.TemplateHashModel;
import freemarker.template.Version;
import org.apache.commons.cli.ParseException;
import org.eclipse.aether.RepositoryException;
import org.eclipse.aether.artifact.Artifact;
import org.eclipse.aether.artifact.DefaultArtifact;
import org.apache.maven.project.ProjectBuildingException;
import org.codehaus.plexus.PlexusContainerException;
import org.codehaus.plexus.component.repository.exception.ComponentLookupException;

import com.google.cloud.tools.opensource.classpath.ClassPathBuilder;
import com.google.cloud.tools.opensource.classpath.JarLinkageReport;
import com.google.cloud.tools.opensource.classpath.LinkageCheckReport;
import com.google.cloud.tools.opensource.classpath.LinkageChecker;
import com.google.cloud.tools.opensource.dependencies.Artifacts;
import com.google.cloud.tools.opensource.dependencies.DependencyGraph;
import com.google.cloud.tools.opensource.dependencies.DependencyGraphBuilder;
import com.google.cloud.tools.opensource.dependencies.DependencyPath;
import com.google.cloud.tools.opensource.dependencies.DependencyTreeFormatter;
import com.google.cloud.tools.opensource.dependencies.RepositoryUtility;
import com.google.cloud.tools.opensource.dependencies.Update;
import com.google.cloud.tools.opensource.dependencies.VersionComparator;
import com.google.common.annotations.VisibleForTesting;
import com.google.common.base.Joiner;
import com.google.common.base.Preconditions;
import com.google.common.collect.ImmutableList;
import com.google.common.collect.ImmutableMap;
import com.google.common.collect.ImmutableMultimap;
import com.google.common.collect.ImmutableSet;
import com.google.common.collect.ImmutableSetMultimap;
import com.google.common.collect.Iterables;
import com.google.common.collect.LinkedListMultimap;
import com.google.common.collect.ListMultimap;
import com.google.common.collect.Multimaps;
import com.google.common.collect.Sets;

public class DashboardMain {
  public static final String TEST_NAME_LINKAGE_CHECK = "Linkage Errors";
  public static final String TEST_NAME_UPPER_BOUND = "Upper Bounds";
  public static final String TEST_NAME_GLOBAL_UPPER_BOUND = "Global Upper Bounds";
  public static final String TEST_NAME_DEPENDENCY_CONVERGENCE = "Dependency Convergence";

  /**
   * Generates a code hygiene dashboard for a BOM. This tool takes a path to pom.xml of the BOM as
   * an argument or Maven coordinates to a BOM.
   */
  public static void main(String[] arguments)
      throws IOException, TemplateException, RepositoryException, URISyntaxException,
          PlexusContainerException, ComponentLookupException, ProjectBuildingException,
          ParseException {
    if (arguments.length != 1) {
      System.err.println("Please specify path to pom.xml or Maven coordinates for a BOM.");
      return;
    }
    DashboardArguments dashboardArguments = DashboardArguments.readCommandLine(arguments);
    Path output =
        dashboardArguments.hasFile()
            ? generate(dashboardArguments.getBomFile())
            : generate(dashboardArguments.getBomCoordinates());
    System.out.println("Wrote dashboard into " + output.toAbsolutePath());
  }

  private static Path generate(String bomCoordinates)
      throws IOException, TemplateException, RepositoryException, URISyntaxException {
    Artifact bom = new DefaultArtifact(bomCoordinates);
    return generate(RepositoryUtility.readBom(bom));
  }

<<<<<<< HEAD
    // TODO should pass in maven coordinates as argument
    DefaultArtifact bom =
        new DefaultArtifact("com.google.cloud:cloud-oss-bom:pom:1.0.0-SNAPSHOT");
    System.out.println(new Date() + ": reading bom");
    List<Artifact> managedDependencies = RepositoryUtility.readBom(bom);
    System.out.println(new Date() + ": loading artifact info");
=======
  @VisibleForTesting
  static Path generate(Path bomFile)
      throws IOException, TemplateException, RepositoryException, URISyntaxException,
          PlexusContainerException, ComponentLookupException, ProjectBuildingException {
    Preconditions.checkArgument(
        Files.isRegularFile(bomFile), "The input BOM %s is not a regular file", bomFile);
    Preconditions.checkArgument(
        Files.isReadable(bomFile), "The input BOM %s is not readable", bomFile);
    return generate(RepositoryUtility.readBom(bomFile));
  }

  private static Path generate(List<Artifact> managedDependencies)
      throws IOException, TemplateException, RepositoryException, URISyntaxException {
>>>>>>> 529bf6bc
    ArtifactCache cache = loadArtifactInfo(managedDependencies);

    System.out.println(new Date() + ": resolving BOM dependencies");

    LinkedListMultimap<Path, DependencyPath> jarToDependencyPaths =
        ClassPathBuilder.artifactsToDependencyPaths(managedDependencies);
    // LinkedListMultimap preserves the key order
    ImmutableList<Path> classpath = ImmutableList.copyOf(jarToDependencyPaths.keySet());

    // When checking a BOM, entry point classes are the ones in the artifacts listed in the BOM
    List<Path> artifactJarsInBom = classpath.subList(0, managedDependencies.size());
    ImmutableSet<Path> entryPoints = ImmutableSet.copyOf(artifactJarsInBom);

    System.out.println(new Date() + ": creating linkage checker");
    LinkageChecker linkageChecker = LinkageChecker.create(classpath, entryPoints);
    System.out.println(new Date() + ": finding linkage errors");
    LinkageCheckReport linkageReport = linkageChecker.findLinkageErrors();
<<<<<<< HEAD
    System.out.println(new Date() + ": generating HTML");
=======

>>>>>>> 529bf6bc
    Path output = generateHtml(cache, jarToDependencyPaths, linkageReport);
    System.out.println(new Date() + ": done.");

    return output;
  }

  private static Path generateHtml(
      ArtifactCache cache,
      LinkedListMultimap<Path, DependencyPath> jarToDependencyPaths,
      LinkageCheckReport linkageReport)
      throws IOException, TemplateException, URISyntaxException {

    Path relativePath = Paths.get("target", "dashboard");
    Path output = Files.createDirectories(relativePath);

    copyResource(output, "css/dashboard.css");
    copyResource(output, "js/dashboard.js");
    Configuration configuration = configureFreemarker();

    List<ArtifactResults> table =
        generateReports(configuration, output, cache, linkageReport, jarToDependencyPaths);

    generateDashboard(
        configuration,
        output,
        table,
        cache.getGlobalDependencies(),
        linkageReport,
        jarToDependencyPaths);

    return output;
  }

  private static void copyResource(Path output, String resourceName)
      throws IOException, URISyntaxException {
    ClassLoader classLoader = DashboardMain.class.getClassLoader();
    Path input = Paths.get(classLoader.getResource(resourceName).toURI()).toAbsolutePath();
    Path copy = output.resolve(input.getFileName());
    if (!Files.exists(copy)) {
      Files.copy(input, copy);
    }
  }

  @VisibleForTesting
  static Configuration configureFreemarker() {
    Configuration configuration = new Configuration(new Version("2.3.28"));
    configuration.setDefaultEncoding("UTF-8");
    configuration.setClassForTemplateLoading(DashboardMain.class, "/");
    return configuration;
  }

  @VisibleForTesting
  static List<ArtifactResults> generateReports(
      Configuration configuration,
      Path output,
      ArtifactCache cache,
      LinkageCheckReport linkageCheckReport,
      ListMultimap<Path, DependencyPath> jarToDependencyPaths) {
    ImmutableMap<Path, JarLinkageReport> jarToLinkageReport =
        linkageCheckReport.getJarLinkageReports().stream()
            .collect(
                toImmutableMap(JarLinkageReport::getJarPath, jarLinkageReport -> jarLinkageReport));

    // Map from Artifact's coordinates to (unique) JarLinkageReports.
    // Using string coordinates rather than Artifact class because its equality includes file.
    ImmutableSetMultimap.Builder<String, JarLinkageReport> builder = ImmutableSetMultimap.builder();
    for (Path path : jarToDependencyPaths.keySet()) {
      for (DependencyPath dependencyPath : jarToDependencyPaths.get(path)) {
        Artifact artifact = dependencyPath.get(0);
        builder.put(Artifacts.toCoordinates(artifact), jarToLinkageReport.get(path));
      }
    }
    ImmutableSetMultimap<String, JarLinkageReport> artifactToLinkageReports = builder.build();

    Map<Artifact, ArtifactInfo> artifacts = cache.getInfoMap();
    List<ArtifactResults> table = new ArrayList<>();
    for (Entry<Artifact, ArtifactInfo> entry : artifacts.entrySet()) {
      ArtifactInfo info = entry.getValue();
      try {
        if (info.getException() != null) {
          ArtifactResults unavailable = new ArtifactResults(entry.getKey());
          unavailable.setExceptionMessage(info.getException().getMessage());
          table.add(unavailable);
        } else {
          Artifact artifact = entry.getKey();
          ArtifactResults results =
              generateArtifactReport(
                  configuration,
                  output,
                  artifact,
                  entry.getValue(),
                  cache.getGlobalDependencies(),
                  artifactToLinkageReports.get(Artifacts.toCoordinates(artifact)),
                  jarToDependencyPaths);
          table.add(results);
        }
      } catch (IOException ex) {
        ArtifactResults unavailableTestResult = new ArtifactResults(entry.getKey());
        unavailableTestResult.setExceptionMessage(ex.getMessage());
        // Even when there's a problem generating test result, show the error in the dashboard
        table.add(unavailableTestResult);
      } catch (TemplateException ex) {
        // This failure is ours. No need to report it in dashboard for an artifact
        throw new RuntimeException("Error in template setting in this project", ex);
      }
    }

    return table;
  }

  /**
   * This is the only method that queries the Maven repository.
   */
  private static ArtifactCache loadArtifactInfo(List<Artifact> artifacts) {
    Map<Artifact, ArtifactInfo> infoMap = new LinkedHashMap<>();
    List<DependencyGraph> globalDependencies = new ArrayList<>();

    for (Artifact artifact : artifacts) {
      try {
        DependencyGraph completeDependencies =
            DependencyGraphBuilder.getCompleteDependencies(artifact);
        globalDependencies.add(completeDependencies);

        // picks versions according to Maven rules
        DependencyGraph transitiveDependencies =
            DependencyGraphBuilder.getTransitiveDependencies(artifact);

        ArtifactInfo info = new ArtifactInfo(completeDependencies, transitiveDependencies);
        infoMap.put(artifact, info);
      } catch (RepositoryException ex) {
        ArtifactInfo info = new ArtifactInfo(ex);
        infoMap.put(artifact, info);
      }
    }

    ArtifactCache cache = new ArtifactCache();
    cache.setInfoMap(infoMap);
    cache.setGlobalDependencies(globalDependencies);

    return cache;
  }

  private static ArtifactResults generateArtifactReport(
      Configuration configuration,
      Path output,
      Artifact artifact,
      ArtifactInfo artifactInfo,
      List<DependencyGraph> globalDependencies,
      Set<JarLinkageReport> staticLinkageCheckReports,
      ListMultimap<Path, DependencyPath> jarToDependencyPaths)
      throws IOException, TemplateException {

    String coordinates = Artifacts.toCoordinates(artifact);
    File outputFile = output.resolve(coordinates.replace(':', '_') + ".html").toFile();
    
    try (Writer out = new OutputStreamWriter(
        new FileOutputStream(outputFile), StandardCharsets.UTF_8)) {
      
      // includes all versions
      DependencyGraph completeDependencies = artifactInfo.getCompleteDependencies();
      List<Update> convergenceIssues = completeDependencies.findUpdates();

      // picks versions according to Maven rules
      DependencyGraph transitiveDependencies = artifactInfo.getTransitiveDependencies();

      Map<Artifact, Artifact> upperBoundFailures =
          findUpperBoundsFailures(completeDependencies.getHighestVersionMap(), transitiveDependencies);

      Map<Artifact, Artifact> globalUpperBoundFailures = findUpperBoundsFailures(
          collectLatestVersions(globalDependencies), transitiveDependencies);

      List<DependencyPath> dependencyPaths = completeDependencies.list();

      int totalLinkageErrorCount =
          staticLinkageCheckReports.stream().mapToInt(JarLinkageReport::getCauseToSourceClassesSize)
              .sum();

      ListMultimap<DependencyPath, DependencyPath> dependencyTree =
          DependencyTreeFormatter.buildDependencyPathTree(dependencyPaths);
      Template report = configuration.getTemplate("/templates/component.ftl");

      // Jar to DependencyPaths which start with the artifact for this report
      ImmutableMultimap<Path, DependencyPath> jarToDependencyPathsForArtifact =
          ImmutableMultimap.copyOf(Multimaps.filterValues(
              jarToDependencyPaths,
              dependencyPath -> coordinates
                  .equals(Artifacts.toCoordinates(dependencyPath.get(0)))));

      Map<String, Object> templateData = new HashMap<>();
      templateData.put("groupId", artifact.getGroupId());
      templateData.put("artifactId", artifact.getArtifactId());
      templateData.put("version", artifact.getVersion());
      templateData.put("updates", convergenceIssues);
      templateData.put("upperBoundFailures", upperBoundFailures);
      templateData.put("globalUpperBoundFailures", globalUpperBoundFailures);
      templateData.put("lastUpdated", LocalDateTime.now());
      templateData.put("dependencyTree", dependencyTree);
      templateData.put("dependencyRootNode", Iterables.getFirst(dependencyTree.values(), null));
      templateData.put("jarLinkageReports", staticLinkageCheckReports);
      templateData.put("jarToDependencyPaths", jarToDependencyPathsForArtifact);
      templateData.put("totalLinkageErrorCount", totalLinkageErrorCount);
      report.process(templateData, out);

      ArtifactResults results = new ArtifactResults(artifact);
      results.addResult(TEST_NAME_UPPER_BOUND, upperBoundFailures.size());
      results.addResult(TEST_NAME_GLOBAL_UPPER_BOUND, globalUpperBoundFailures.size());
      results.addResult(TEST_NAME_DEPENDENCY_CONVERGENCE, convergenceIssues.size());
      results.addResult(TEST_NAME_LINKAGE_CHECK, totalLinkageErrorCount);

      return results;
    }
  }
  
  private static Map<Artifact, Artifact> findUpperBoundsFailures(
      Map<String, String> expectedVersionMap,
      DependencyGraph transitiveDependencies) {

    Map<String, String> actualVersionMap = transitiveDependencies.getHighestVersionMap();

    VersionComparator comparator = new VersionComparator();

    Map<Artifact, Artifact> upperBoundFailures = new LinkedHashMap<>();

    for (String id : expectedVersionMap.keySet()) {
      String expectedVersion = expectedVersionMap.get(id);
      String actualVersion = actualVersionMap.get(id);
      // Check that the actual version is not null because it is
      // possible for dependencies to appear or disappear from the tree
      // depending on which version of another dependency is loaded.
      // In both cases, no action is needed.
      if (actualVersion != null && comparator.compare(actualVersion, expectedVersion) < 0) {
        // Maven did not choose highest version
        DefaultArtifact lower = new DefaultArtifact(id + ":" + actualVersion);
        DefaultArtifact upper = new DefaultArtifact(id + ":" + expectedVersion);
        upperBoundFailures.put(lower, upper);
      }
    }
    return upperBoundFailures;
  }

  @VisibleForTesting
  static void generateDashboard(
      Configuration configuration,
      Path output,
      List<ArtifactResults> table,
      List<DependencyGraph> globalDependencies,
      LinkageCheckReport linkageCheckReport,
      ListMultimap<Path, DependencyPath> jarToDependencyPaths)
      throws IOException, TemplateException {
    File dashboardFile = output.resolve("dashboard.html").toFile();
    
    Map<String, String> latestArtifacts = collectLatestVersions(globalDependencies);
    
    try (Writer out = new OutputStreamWriter(
        new FileOutputStream(dashboardFile), StandardCharsets.UTF_8)) {
      Template dashboard = configuration.getTemplate("/templates/dashboard.ftl");
      Map<String, Object> templateData = new HashMap<>();
      templateData.put("table", table);
      templateData.put("lastUpdated", LocalDateTime.now());
      templateData.put("latestArtifacts", latestArtifacts);
      templateData.put("jarLinkageReports", linkageCheckReport.getJarLinkageReports());
      templateData.put("jarToDependencyPaths", jarToDependencyPaths);
      templateData.put("dependencyPathRootCauses", findRootCauses(jarToDependencyPaths));

      // Accessing Static method 'countFailures' from Freemarker template
      // https://freemarker.apache.org/docs/pgui_misc_beanwrapper.html#autoid_60
      DefaultObjectWrapper wrapper = new DefaultObjectWrapperBuilder(Configuration.VERSION_2_3_28)
          .build();
      TemplateHashModel staticModels = wrapper.getStaticModels();
      templateData.put("dashboardMain", staticModels.get(DashboardMain.class.getName()));
      dashboard.process(templateData, out);
    }
  }

  private static Map<String, String> collectLatestVersions(
      List<DependencyGraph> globalDependencies) {
    Map<String, String> latestArtifacts = new TreeMap<>(); 
    VersionComparator comparator = new VersionComparator();
    
    if (globalDependencies != null) {
      for (DependencyGraph graph : globalDependencies) {
        Map<String, String> map = graph.getHighestVersionMap();
        for (String key : map.keySet()) {
          String newVersion = map.get(key);
          String oldVersion = latestArtifacts.get(key);
          if (oldVersion == null || comparator.compare(newVersion, oldVersion) > 0) {
            latestArtifacts.put(key, map.get(key));
          }
        }
      }
    }
    return latestArtifacts;
  }

  /**
   * Returns the number of rows in {@code table} that show unavailable ({@code null} result) or some
   * failures for {@code columnName}.
   */
  public static long countFailures(List<ArtifactResults> table, String columnName) {
    return table.stream()
        .filter(row -> row.getResult(columnName) == null || row.getFailureCount(columnName) > 0)
        .count();
  }

  private static final int MINIMUM_NUMBER_DEPENDENCY_PATHS = 5;

  /**
   * Returns mapping from jar files to summaries of the root problem in their {@link
   * DependencyPath}s. The summary explains common patterns ({@code groupId:artifactId}) in the path
   * elements. The returned map does not have a key for a jar file when it has fewer than {@link
   * #MINIMUM_NUMBER_DEPENDENCY_PATHS} dependency paths or a common pattern is not found among the
   * elements in the paths.
   *
   * <p>Example summary: "Artifacts 'com.google.http-client:google-http-client &gt;
   * commons-logging:commons-logging &gt; log4j:log4j' exist in all 994 dependency paths. Example
   * path: com.google.cloud:google-cloud-core:1.59.0 ..."
   *
   * <p>Using this summary in the BOM dashboard avoids repetitive items in the {@link
   * DependencyPath} list that share the same root problem caused by widely-used libraries, for
   * example, {@code commons-logging:commons-logging}, {@code
   * com.google.http-client:google-http-client} and {@code log4j:log4j}.
   */
  private static ImmutableMap<String, String> findRootCauses(
      ListMultimap<Path, DependencyPath> jarToDependencyPaths) {
    // Freemarker is not good at handling non-string key. Path object in .ftl is automatically
    // converted to String. https://freemarker.apache.org/docs/app_faq.html#faq_nonstring_keys
    ImmutableMap.Builder<String, String> builder = ImmutableMap.builder();

    for (Path jar : jarToDependencyPaths.keySet()) {
      List<DependencyPath> dependencyPaths = jarToDependencyPaths.get(jar);

      ImmutableList<String> commonVersionlessArtifacts =
          commonVersionlessArtifacts(dependencyPaths);

      if (dependencyPaths.size() > MINIMUM_NUMBER_DEPENDENCY_PATHS
          && commonVersionlessArtifacts.size() > 1) { // The last paths elements are always same
        builder.put(
            jar.toString(),
            summaryMessage(
                dependencyPaths.size(), commonVersionlessArtifacts, dependencyPaths.get(0)));
      }
    }
    return builder.build();
  }

  private static ImmutableList<String> commonVersionlessArtifacts(
      List<DependencyPath> dependencyPaths) {
    ImmutableList<String> initialVersionlessCoordinates =
        versionlessCoordinates(dependencyPaths.get(0));
    // LinkedHashSet remembers insertion order
    LinkedHashSet<String> versionlessCoordinatesIntersection =
        Sets.newLinkedHashSet(initialVersionlessCoordinates);
    for (DependencyPath dependencyPath : dependencyPaths) {
      // List of versionless coordinates ("groupId:artifactId")
      ImmutableList<String> versionlessCoordinatesInPath = versionlessCoordinates(dependencyPath);
      // intersection of elements in DependencyPaths
      versionlessCoordinatesIntersection.retainAll(versionlessCoordinatesInPath);
    }

    return ImmutableList.copyOf(versionlessCoordinatesIntersection);
  }

  private static ImmutableList<String> versionlessCoordinates(DependencyPath dependencyPath) {
    return dependencyPath.getPath().stream().map(Artifacts::makeKey).collect(toImmutableList());
  }

  private static String summaryMessage(
      int dependencyPathCount, List<String> coordinates, DependencyPath examplePath) {
    StringBuilder messageBuilder = new StringBuilder();
    messageBuilder.append("Artifacts '");
    messageBuilder.append(Joiner.on(" > ").join(coordinates));
    messageBuilder.append("' exist in all " + dependencyPathCount + " dependency paths. ");
    messageBuilder.append("Example path: ");
    messageBuilder.append(examplePath);
    return messageBuilder.toString();
  }
}<|MERGE_RESOLUTION|>--- conflicted
+++ resolved
@@ -31,7 +31,6 @@
 import java.nio.file.Paths;
 import java.time.LocalDateTime;
 import java.util.ArrayList;
-import java.util.Date;
 import java.util.HashMap;
 import java.util.LinkedHashMap;
 import java.util.LinkedHashSet;
@@ -114,14 +113,6 @@
     return generate(RepositoryUtility.readBom(bom));
   }
 
-<<<<<<< HEAD
-    // TODO should pass in maven coordinates as argument
-    DefaultArtifact bom =
-        new DefaultArtifact("com.google.cloud:cloud-oss-bom:pom:1.0.0-SNAPSHOT");
-    System.out.println(new Date() + ": reading bom");
-    List<Artifact> managedDependencies = RepositoryUtility.readBom(bom);
-    System.out.println(new Date() + ": loading artifact info");
-=======
   @VisibleForTesting
   static Path generate(Path bomFile)
       throws IOException, TemplateException, RepositoryException, URISyntaxException,
@@ -135,10 +126,7 @@
 
   private static Path generate(List<Artifact> managedDependencies)
       throws IOException, TemplateException, RepositoryException, URISyntaxException {
->>>>>>> 529bf6bc
     ArtifactCache cache = loadArtifactInfo(managedDependencies);
-
-    System.out.println(new Date() + ": resolving BOM dependencies");
 
     LinkedListMultimap<Path, DependencyPath> jarToDependencyPaths =
         ClassPathBuilder.artifactsToDependencyPaths(managedDependencies);
@@ -149,17 +137,11 @@
     List<Path> artifactJarsInBom = classpath.subList(0, managedDependencies.size());
     ImmutableSet<Path> entryPoints = ImmutableSet.copyOf(artifactJarsInBom);
 
-    System.out.println(new Date() + ": creating linkage checker");
     LinkageChecker linkageChecker = LinkageChecker.create(classpath, entryPoints);
-    System.out.println(new Date() + ": finding linkage errors");
+
     LinkageCheckReport linkageReport = linkageChecker.findLinkageErrors();
-<<<<<<< HEAD
-    System.out.println(new Date() + ": generating HTML");
-=======
-
->>>>>>> 529bf6bc
+
     Path output = generateHtml(cache, jarToDependencyPaths, linkageReport);
-    System.out.println(new Date() + ": done.");
 
     return output;
   }
