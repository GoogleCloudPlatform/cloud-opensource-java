--- conflicted
+++ resolved
@@ -94,11 +94,7 @@
       throws IOException, TemplateException, RepositoryException, URISyntaxException,
           PlexusContainerException, ComponentLookupException, ProjectBuildingException {
     if (arguments.length != 1) {
-<<<<<<< HEAD
-      System.err.println("Please specify pom.xml for a BOM.");
-=======
       System.err.println("Please specify path to pom.xml or Maven coordinates for a BOM.");
->>>>>>> d1f9f4f8
       return;
     }
     String bomInput = arguments[0];
@@ -117,15 +113,9 @@
       throws IOException, TemplateException, RepositoryException, URISyntaxException,
           PlexusContainerException, ComponentLookupException, ProjectBuildingException {
     Preconditions.checkArgument(
-<<<<<<< HEAD
-        Files.isRegularFile(bomFile), "The input BOM " + bomFile + " is not a regular file");
-    Preconditions.checkArgument(
-        Files.isReadable(bomFile), "The input BOM " + bomFile + " is not readable");
-=======
         Files.isRegularFile(bomFile), "The input BOM %s is not a regular file", bomFile);
     Preconditions.checkArgument(
         Files.isReadable(bomFile), "The input BOM %s is not readable", bomFile);
->>>>>>> d1f9f4f8
     return generate(RepositoryUtility.readBom(bomFile));
   }
 
