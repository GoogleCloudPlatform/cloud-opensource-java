--- conflicted
+++ resolved
@@ -2,24 +2,16 @@
   <#local plural = number gt 1 />
   <#return number + " " + plural?string(pluralNoun, singularNoun)>
 </#function>
-
-<<<<<<< HEAD
-<#macro formatJarLinkageReport jar problemsToClassFiles jarToDependencyPaths dependencyPathRootCauses>
-  <!-- problemsToClassFiles: ImmutableMap<SymbolProblem, Set<String>> -->
-  <#if problemsToClassFiles?size gt 0>
-    <h3>${jar.getFileName()?html}</h3>
-=======
 <!-- same as above but without the number -->
 <#function plural number singularNoun pluralNoun>
   <#local plural = number gt 1 />
   <#return plural?string(pluralNoun, singularNoun)>
 </#function>
 
-<#macro formatJarLinkageReport jarLinkageReport jarToDependencyPaths dependencyPathRootCauses>
-  <#if jarLinkageReport.getErrorCount() gt 0>
-    <#assign jarPath = jarLinkageReport.getJarPath() />
-    <h3>${jarPath.getFileName()?html}</h3>
->>>>>>> 48653108
+<#macro formatJarLinkageReport jar problemsToClassFiles jarToDependencyPaths dependencyPathRootCauses>
+  <!-- problemsToClassFiles: ImmutableMap<SymbolProblem, Set<String>> -->
+  <#if problemsToClassFiles?size gt 0>
+    <h3>${jar.getFileName()?html}</h3>
 
     <#list problemsToClassFiles as symbolProblem, sourceClasses>
       <p class="jar-linkage-report-cause">${symbolProblem?html}, referenced from ${
