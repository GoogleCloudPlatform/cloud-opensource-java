/*
 * Copyright 2018 Google LLC.
 *
 * Licensed under the Apache License, Version 2.0 (the "License");
 * you may not use this file except in compliance with the License.
 * You may obtain a copy of the License at
 *
 *     http://www.apache.org/licenses/LICENSE-2.0
 *
 * Unless required by applicable law or agreed to in writing, software
 * distributed under the License is distributed on an "AS IS" BASIS,
 * WITHOUT WARRANTIES OR CONDITIONS OF ANY KIND, either express or implied.
 * See the License for the specific language governing permissions and
 * limitations under the License.
 */

package com.google.cloud.tools.opensource.dashboard;

import static com.google.common.collect.ImmutableList.toImmutableList;

import com.google.cloud.tools.opensource.dependencies.Artifacts;
import com.google.cloud.tools.opensource.dependencies.Bom;
import com.google.common.base.CharMatcher;
import com.google.common.collect.ImmutableList;
import com.google.common.collect.Streams;
import com.google.common.io.MoreFiles;
import com.google.common.io.RecursiveDeleteOption;
import com.google.common.truth.Correspondence;
import com.google.common.truth.Truth;
import java.io.IOException;
import java.io.InputStream;
import java.net.URLDecoder;
import java.nio.charset.StandardCharsets;
import java.nio.file.Files;
import java.nio.file.Path;
import java.nio.file.Paths;
import java.util.ArrayList;
import java.util.Collections;
import java.util.Comparator;
import java.util.List;
import nu.xom.Builder;
import nu.xom.Document;
import nu.xom.Element;
import nu.xom.Node;
import nu.xom.Nodes;
import nu.xom.ParsingException;
import nu.xom.XPathContext;
import org.eclipse.aether.artifact.Artifact;
import org.eclipse.aether.artifact.DefaultArtifact;
import org.eclipse.aether.resolution.ArtifactDescriptorException;
import org.junit.AfterClass;
import org.junit.Assert;
import org.junit.BeforeClass;
import org.junit.Test;

public class DashboardTest {

  private static final Correspondence<Node, String> NODE_VALUES =
      Correspondence.transforming(node -> trimAndCollapseWhiteSpace(node.getValue()), "has value");

  private static String trimAndCollapseWhiteSpace(String value) {
    return CharMatcher.whitespace().trimAndCollapseFrom(value, ' ');
  }

  private static Path outputDirectory;
  private static Builder builder = new Builder();
  private static Document dashboard;
  private static Document details;
  private static Document unstable;

  @BeforeClass
  public static void setUp() throws IOException, ParsingException {
    // Creates "index.html" and artifact reports in outputDirectory
    try {
      outputDirectory = DashboardMain.generate("com.google.cloud:libraries-bom:1.0.0");
    } catch (Throwable t) {
      t.printStackTrace();
      Assert.fail("Could not generate dashboard");
    }

    dashboard = parseOutputFile("index.html");
    details = parseOutputFile("artifact_details.html");
    unstable = parseOutputFile("unstable_artifacts.html");
  }

  @AfterClass
  public static void cleanUp() {
    try {
      // Mac's APFS fails with InsecureRecursiveDeleteException without ALLOW_INSECURE.
      // Still safe as this test does not use symbolic links
      if (outputDirectory != null) {
        MoreFiles.deleteRecursively(outputDirectory, RecursiveDeleteOption.ALLOW_INSECURE);
      }
    } catch (IOException ex) {
      // no big deal
    }
  }
  
  @Test // https://github.com/GoogleCloudPlatform/cloud-opensource-java/issues/617
  public void testPlural() {
    Nodes statisticItems = dashboard.query("//section[@class='statistics']/div/div");
    for (Node node : statisticItems) {
      Node h2 = node.query("h2").get(0);
      Node span = node.query("span").get(0);
      int errorCount = Integer.parseInt(h2.getValue());
      if (errorCount == 1) {
        String message = span.getValue();
        Assert.assertEquals("Has Linkage Errors", message);
      }
    }
    
    Assert.assertFalse(dashboard.toXML().contains("1 HAVE"));
  }

  @Test
  public void testHeader() {
    Nodes h1 = dashboard.query("//h1");
    Assert.assertEquals(1, h1.size());
    Assert.assertEquals("com.google.cloud:libraries-bom:1.0.0 Dependency Status",
        h1.get(0).getValue());
  }

  @Test
  public void testSvg() {
    XPathContext context = new XPathContext("svg", "http://www.w3.org/2000/svg");
    Nodes svg = dashboard.query("//svg:svg", context);
    Assert.assertEquals(4, svg.size());
  }

  @Test
  public void testCss() {
    Path dashboardCss = outputDirectory.resolve("dashboard.css");
    Assert.assertTrue(Files.exists(dashboardCss));
    Assert.assertTrue(Files.isRegularFile(dashboardCss));
  }

  private static Document parseOutputFile(String fileName)
      throws IOException, ParsingException {
    Path html = outputDirectory.resolve(fileName);
    Assert.assertTrue("Could not find a regular file for " + fileName,
        Files.isRegularFile(html));
    Assert.assertTrue("The file is not readable: " + fileName, Files.isReadable(html));

    try (InputStream source = Files.newInputStream(html)) {
      return builder.build(source);
    }
  }
  
  @Test
  public void testArtifactDetails() throws IOException, ArtifactDescriptorException {
    List<Artifact> artifacts = Bom.readBom("com.google.cloud:libraries-bom:1.0.0")
        .getManagedDependencies();
    Assert.assertTrue("Not enough artifacts found", artifacts.size() > 1);

    Assert.assertEquals("en-US", dashboard.getRootElement().getAttribute("lang").getValue());

    Nodes tr = details.query("//tr");
    Assert.assertEquals(artifacts.size() + 1, tr.size()); // header row adds 1
    for (int i = 1; i < tr.size(); i++) { // start at 1 to skip header row
      Nodes td = tr.get(i).query("td");
      Assert.assertEquals(Artifacts.toCoordinates(artifacts.get(i - 1)), td.get(0).getValue());
      for (int j = 1; j < 5; ++j) { // start at 1 to skip the leftmost artifact coordinates column
        assertValidCellValue((Element) td.get(j));
      }
    }
    Nodes href = details.query("//tr/td[@class='artifact-name']/a/@href");
    for (int i = 0; i < href.size(); i++) {
      String fileName = href.get(i).getValue();
      Artifact artifact = artifacts.get(i);
      Assert.assertEquals(
          Artifacts.toCoordinates(artifact).replace(':', '_') + ".html",
          URLDecoder.decode(fileName, "UTF-8"));
      Path componentReport = outputDirectory.resolve(fileName);
      Assert.assertTrue(fileName + " is missing", Files.isRegularFile(componentReport));
      try {
        Document report = builder.build(componentReport.toFile());
        Assert.assertEquals("en-US", report.getRootElement().getAttribute("lang").getValue());
      } catch (ParsingException ex) {
        byte[] data = Files.readAllBytes(componentReport);
        String message = "Could not parse " + componentReport + " at line " +
            ex.getLineNumber() + ", column " + ex.getColumnNumber() + "\r\n";
        message += ex.getMessage() + "\r\n";
        message += new String(data, StandardCharsets.UTF_8);
        Assert.fail(message);
      }
    }
  }

  private static void assertValidCellValue(Element cellElement) {
    String cellValue = cellElement.getValue().replaceAll("\\s", "");
    Truth.assertThat(cellValue).containsMatch("PASS|\\d+FAILURES?");
    Truth.assertWithMessage("It should not use plural for 1 item").that(cellValue)
        .doesNotContainMatch("1 FAILURES");
    Truth.assertThat(cellElement.getAttributeValue("class")).isAnyOf("pass", "fail");
  }

  @Test
  public void testDashboard_statisticBox() {
    Nodes artifactCount =
        dashboard.query("//div[@class='statistic-item statistic-item-green']/h2");
    Assert.assertTrue(artifactCount.size() > 0);
    for (Node artifactCountElement : artifactCount) {
      String value = artifactCountElement.getValue().trim();
      Assert.assertTrue(value, Integer.parseInt(value) > 0);
    }
  }

  @Test
  public void testLinkageReports() {
    Nodes reports = details.query("//p[@class='jar-linkage-report']");
    // appengine-api-sdk, shown as first item in linkage errors, has these errors
    Truth.assertThat(trimAndCollapseWhiteSpace(reports.get(0).getValue()))
        .isEqualTo(
            "53 target classes causing linkage errors referenced from 76 source classes.");

    Nodes dependencyPaths = details.query("//p[@class='linkage-check-dependency-paths']");
    Node dependencyPathMessageOnProblem = dependencyPaths.get(dependencyPaths.size() - 4);
    Assert.assertEquals(
        "The following paths contain com.google.guava:guava-jdk5:13.0:",
        trimAndCollapseWhiteSpace(dependencyPathMessageOnProblem.getValue()));

    Node dependencyPathMessageOnSource = dependencyPaths.get(dependencyPaths.size() - 3);
    Assert.assertEquals(
        "The following paths contain com.google.guava:guava:27.1-android:",
        trimAndCollapseWhiteSpace(dependencyPathMessageOnSource.getValue()));

    Nodes nodesWithPathsSummary = details.query("//p[@class='linkage-check-dependency-paths']");
    Truth.assertWithMessage("The dashboard should not show repetitive dependency paths")
        .that(nodesWithPathsSummary)
        .comparingElementsUsing(
            Correspondence.<Node, String>transforming(
                node -> trimAndCollapseWhiteSpace(node.getValue()), "has text"))
        .contains("Dependency path 'org.apache.httpcomponents:httpclient >"
                + " commons-logging:commons-logging' exists"
                + " in all 57 dependency paths. Example path:"
                + " com.google.http-client:google-http-client:1.29.1 (compile) /"
                + " org.apache.httpcomponents:httpclient:4.5.5 (compile) /"
                + " commons-logging:commons-logging:1.2 (compile)");
  }

  @Test
  public void testDashboard_recommendedCoordinates() {
    Nodes recommendedListItem = dashboard.query("//ul[@id='recommended']/li");
    Assert.assertTrue(recommendedListItem.size() > 100);

    // fails if these are not valid Maven coordinates
    for (Node node : recommendedListItem) {
      new DefaultArtifact(node.getValue());
    }

    ImmutableList<String> coordinateList =
        Streams.stream(recommendedListItem).map(Node::getValue).collect(toImmutableList());
    
    ArrayList<String> sorted = new ArrayList<>(coordinateList);
    Comparator<String> comparator = new SortWithoutVersion();
    Collections.sort(sorted, comparator);

    for (int i = 0; i < sorted.size(); i++) {
      Assert.assertEquals(
          "Coordinates are not sorted: ", sorted.get(i), coordinateList.get(i));
    }
  }

  private static class SortWithoutVersion implements Comparator<String> {
    @Override
    public int compare(String s1, String s2) {
      s1 = s1.substring(0, s1.lastIndexOf(':'));
      s2 = s2.substring(0, s2.lastIndexOf(':'));
      return s1.compareTo(s2);
    }
  }

  @Test
  public void testDashboard_unstableDependencies() {
    // Pre 1.0 version section
    Nodes li = unstable.query("//ul[@id='unstable']/li");
    Assert.assertTrue(li.size() > 1);
    for (int i = 0; i < li.size(); i++) {
      String value = li.get(i).getValue();
      Assert.assertTrue(value, value.contains(":0"));
    }

    // This element appears only when every dependency becomes stable
    Nodes stable = dashboard.query("//p[@id='stable-notice']");
    Assert.assertEquals(0, stable.size());
  }

  @Test
  public void testDashboard_lastUpdatedField() {
    Nodes updated = dashboard.query("//p[@id='updated']");
    Assert.assertEquals(
        "Could not find updated field: " + dashboard.toXML(), 1, updated.size());
  }

  @Test
  public void testComponent_linkageCheckResult() throws IOException, ParsingException {
    // version used in libraries-bom 1.0.0
    Document document = parseOutputFile(
        "com.google.http-client_google-http-client-appengine_1.29.1.html");
    Nodes reports = document.query("//p[@class='jar-linkage-report']");
    Assert.assertEquals(2, reports.size());
    Truth.assertThat(trimAndCollapseWhiteSpace(reports.get(0).getValue()))
        .isEqualTo("100 target classes causing linkage errors referenced from 540 source classes.");
    Truth.assertThat(trimAndCollapseWhiteSpace(reports.get(1).getValue()))
        .isEqualTo("3 target classes causing linkage errors referenced from 3 source classes.");

    Nodes causes = document.query("//p[@class='jar-linkage-report-cause']");
    Truth.assertWithMessage(
            "google-http-client-appengine should show linkage errors for RpcStubDescriptor")
        .that(causes)
        .comparingElementsUsing(NODE_VALUES)
        .contains(
            "Class com.google.net.rpc3.client.RpcStubDescriptor is not found,"
                + " referenced from 21 classes ▶"); // '▶' is the toggle button
  }

  @Test
  public void testComponent_success() throws IOException, ParsingException {
    Document document = parseOutputFile(
        "com.google.api.grpc_proto-google-common-protos_1.14.0.html");
    Nodes greens = document.query("//h3[@style='color: green']");
    Assert.assertTrue(greens.size() >= 2);
    Nodes presDependencyMediation =
        document.query("//pre[@class='suggested-dependency-mediation']");
    // There's a pre tag for dependency
    Assert.assertEquals(1, presDependencyMediation.size());

    Nodes presDependencyTree = document.query("//p[@class='dependency-tree-node']");
    Assert.assertTrue(
        "Dependency Tree should be shown in dashboard", presDependencyTree.size() > 0);
  }

  @Test
  public void testComponent_failure() throws IOException, ParsingException {
    Document document = parseOutputFile(
        "com.google.api.grpc_grpc-google-common-protos_1.14.0.html");

    // com.google.api.grpc:grpc-google-common-protos:1.14.0 has no green section
    Nodes greens = document.query("//h3[@style='color: green']");
    Assert.assertEquals(0, greens.size());

    // "Global Upper Bounds Fixes", "Upper Bounds Fixes", and "Suggested Dependency Updates" are red
    Nodes reds = document.query("//h3[@style='color: red']");
    Assert.assertEquals(3, reds.size());
    Nodes presDependencyMediation =
        document.query("//pre[@class='suggested-dependency-mediation']");
    Assert.assertTrue(
        "For failed component, suggested dependency should be shown",
        presDependencyMediation.size() >= 1);
    Nodes dependencyTree = document.query("//p[@class='dependency-tree-node']");
    Assert.assertTrue(
        "Dependency Tree should be shown in dashboard even when FAILED",
        dependencyTree.size() > 0);
  }

  @Test
  public void testLinkageErrorsInProvidedDependency() throws IOException, ParsingException {
    // google-http-client-appengine has provided dependency to (problematic) appengine-api-1.0-sdk
    Document document = parseOutputFile(
        "com.google.http-client_google-http-client-appengine_1.29.1.html");
    Nodes linkageCheckMessages = document.query("//ul[@class='jar-linkage-report-cause']/li");
    Truth.assertThat(linkageCheckMessages.size()).isGreaterThan(0);
    Truth.assertThat(linkageCheckMessages.get(0).getValue())
        .contains("com.google.appengine.api.appidentity.AppIdentityServicePb");
  }

  @Test
  public void testLinkageErrors_ensureNoDuplicateSymbols() throws IOException, ParsingException {
    Document document =
        parseOutputFile("com.google.http-client_google-http-client-appengine_1.29.1.html");
    Nodes linkageCheckMessages = document.query("//p[@class='jar-linkage-report-cause']");
    Truth.assertThat(linkageCheckMessages.size()).isGreaterThan(0);

    List<String> messages = new ArrayList<>();
    for (int i = 0; i < linkageCheckMessages.size(); ++i) {
      messages.add(linkageCheckMessages.get(i).getValue());
    }

    // When uniqueness of SymbolProblem and Symbol classes are incorrect, dashboard has duplicates.
    Truth.assertThat(messages).containsNoDuplicates();
  }

  @Test
  public void testZeroLinkageErrorShowsZero() throws IOException, ParsingException {
    // grpc-auth does not have a linkage error, and it should show zero in the section
    Document document = parseOutputFile("io.grpc_grpc-auth_1.20.0.html");
    Nodes linkageErrorsTotal = document.query("//p[@id='linkage-errors-total']");
    Truth.assertThat(linkageErrorsTotal.size()).isEqualTo(1);
    Truth.assertThat(linkageErrorsTotal.get(0).getValue())
        .contains("0 linkage error(s)");
  }

  @Test
  public void testGlobalUpperBoundUpgradeMessage() throws IOException, ParsingException {
    // Case 1: BOM needs to be updated
    Document document = parseOutputFile("com.google.protobuf_protobuf-java-util_3.6.1.html");
    Nodes globalUpperBoundBomUpgradeNodes =
        document.query("//li[@class='global-upper-bound-bom-upgrade']");
    Truth.assertThat(globalUpperBoundBomUpgradeNodes.size()).isEqualTo(1);
    String bomUpgradeMessage = globalUpperBoundBomUpgradeNodes.get(0).getValue();
    Truth.assertThat(bomUpgradeMessage).contains(
        "Upgrade com.google.protobuf:protobuf-java-util:jar:3.6.1 in the BOM to version \"3.7.1\"");

    // Case 2: Dependency needs to be updated
    Nodes globalUpperBoundDependencyUpgradeNodes =
        document.query("//li[@class='global-upper-bound-dependency-upgrade']");

    // The artifact report should contain the following 6 global upper bound dependency upgrades:
    //   Upgrade com.google.guava:guava:jar:19.0 to version "27.1-android"
    //   Upgrade com.google.protobuf:protobuf-java:jar:3.6.1 to version "3.7.1"
    Truth.assertThat(globalUpperBoundDependencyUpgradeNodes.size()).isEqualTo(2);
    String dependencyUpgradeMessage = globalUpperBoundDependencyUpgradeNodes.get(0).getValue();
    Truth.assertThat(dependencyUpgradeMessage).contains(
        "Upgrade com.google.guava:guava:jar:19.0 to version \"27.1-android\"");
  }

  @Test
  public void testBomCoordinatesInComponent() throws IOException, ParsingException {
    Document document = parseOutputFile("com.google.protobuf_protobuf-java-util_3.6.1.html");
    Nodes bomCoordinatesNodes = document.query("//p[@class='bom-coordinates']");
    Assert.assertEquals(1, bomCoordinatesNodes.size());
    Assert.assertEquals(
        "BOM: com.google.cloud:libraries-bom:1.0.0", bomCoordinatesNodes.get(0).getValue());
  }

  @Test
  public void testBomCoordinatesInArtifactDetails() throws IOException, ParsingException {
    Document document = parseOutputFile("artifact_details.html");
    Nodes bomCoordinatesNodes = document.query("//p[@class='bom-coordinates']");
    Assert.assertEquals(1, bomCoordinatesNodes.size());
    Assert.assertEquals(
        "BOM: com.google.cloud:libraries-bom:1.0.0", bomCoordinatesNodes.get(0).getValue());
  }

  @Test
  public void testBomCoordinatesInUnstableArtifacts() throws IOException, ParsingException {
    Document document = parseOutputFile("unstable_artifacts.html");
    Nodes bomCoordinatesNodes = document.query("//p[@class='bom-coordinates']");
    Assert.assertEquals(1, bomCoordinatesNodes.size());
    Assert.assertEquals(
        "BOM: com.google.cloud:libraries-bom:1.0.0", bomCoordinatesNodes.get(0).getValue());
  }

  @Test
  public void testDependencyTrees() throws IOException, ParsingException {
    Document document = parseOutputFile("dependency_trees.html");
    Nodes dependencyTreeParagraph = document.query("//p[@class='dependency-tree-node']");

    // characterization test
<<<<<<< HEAD
    Assert.assertEquals(32983, dependencyTreeParagraph.size());
=======
    Assert.assertEquals(38391, dependencyTreeParagraph.size());
>>>>>>> 079a99d1
    Assert.assertEquals(
        "com.google.protobuf:protobuf-java:jar:3.6.1", dependencyTreeParagraph.get(0).getValue());
  }

  @Test
  public void testOutputDirectory() {
    Assert.assertTrue(
        "The dashboard should be created at target/com.google.cloud/libraries-bom/1.0.0",
        outputDirectory.endsWith(
            Paths.get("target", "com.google.cloud", "libraries-bom", "1.0.0")));
  }
}<|MERGE_RESOLUTION|>--- conflicted
+++ resolved
@@ -447,11 +447,7 @@
     Nodes dependencyTreeParagraph = document.query("//p[@class='dependency-tree-node']");
 
     // characterization test
-<<<<<<< HEAD
-    Assert.assertEquals(32983, dependencyTreeParagraph.size());
-=======
-    Assert.assertEquals(38391, dependencyTreeParagraph.size());
->>>>>>> 079a99d1
+    Assert.assertEquals(32982, dependencyTreeParagraph.size());
     Assert.assertEquals(
         "com.google.protobuf:protobuf-java:jar:3.6.1", dependencyTreeParagraph.get(0).getValue());
   }
