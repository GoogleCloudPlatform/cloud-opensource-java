/*
 * Copyright 2018 Google LLC.
 *
 * Licensed under the Apache License, Version 2.0 (the "License");
 * you may not use this file except in compliance with the License.
 * You may obtain a copy of the License at
 *
 *     http://www.apache.org/licenses/LICENSE-2.0
 *
 * Unless required by applicable law or agreed to in writing, software
 * distributed under the License is distributed on an "AS IS" BASIS,
 * WITHOUT WARRANTIES OR CONDITIONS OF ANY KIND, either express or implied.
 * See the License for the specific language governing permissions and
 * limitations under the License.
 */

package com.google.cloud.tools.opensource.dashboard;

import freemarker.template.TemplateException;
import java.io.IOException;
import java.io.InputStream;
import java.net.URLDecoder;
import java.nio.charset.StandardCharsets;
import java.nio.file.Files;
import java.nio.file.Path;
import java.util.List;

import nu.xom.Builder;
import nu.xom.Document;
import nu.xom.Element;
import nu.xom.Node;
import nu.xom.Nodes;
import nu.xom.ParsingException;

import org.eclipse.aether.artifact.Artifact;
import org.eclipse.aether.artifact.DefaultArtifact;
import org.eclipse.aether.resolution.ArtifactDescriptorException;
import org.junit.After;
import org.junit.Assert;
import org.junit.Before;
import org.junit.Test;

import com.google.cloud.tools.opensource.dependencies.Artifacts;
import com.google.cloud.tools.opensource.dependencies.RepositoryUtility;
import com.google.common.io.MoreFiles;
import com.google.common.io.RecursiveDeleteOption;
import com.google.common.truth.Truth;

public class DashboardTest {
  
  private Path outputDirectory;
  
  @Before
  public void setUp() throws ArtifactDescriptorException, IOException, TemplateException {
    outputDirectory = DashboardMain.generate();
  }
  
  @After
  public void cleanUp() throws IOException {
    MoreFiles.deleteRecursively(outputDirectory, RecursiveDeleteOption.ALLOW_INSECURE);
  }

  @Test
  public void testMain() throws IOException, TemplateException, ArtifactDescriptorException {
    DashboardMain.main(null);
  }
  
  @Test
  public void testGenerateDashboard()
      throws IOException, TemplateException, ParsingException, ArtifactDescriptorException {
    
    Assert.assertTrue(Files.exists(outputDirectory));
    Assert.assertTrue(Files.isDirectory(outputDirectory));
    
    Path dashboardHtml = outputDirectory.resolve("dashboard.html");
    Assert.assertTrue(Files.isRegularFile(dashboardHtml));
    
    DefaultArtifact bom =
        new DefaultArtifact("com.google.cloud:cloud-oss-bom:pom:0.62.0-SNAPSHOT");
    List<Artifact> artifacts = RepositoryUtility.readBom(bom);
    Assert.assertTrue("Not enough artifacts found", artifacts.size() > 1);
    
    Builder builder = new Builder();
    try (InputStream source = Files.newInputStream(dashboardHtml)) {
      Document document = builder.build(dashboardHtml.toFile());

      Assert.assertEquals("en-US", document.getRootElement().getAttribute("lang").getValue());
      
<<<<<<< HEAD
      Nodes td = document.query("//tr/td[1]");
      Assert.assertEquals(artifacts.size(), td.size()); // extra header row
      for (int i = 0; i < td.size(); i++) {
        Assert.assertEquals(Artifacts.toCoordinates(artifacts.get(i)), td.get(i).getValue());
=======
      Nodes tr = document.query("//tr");
      Assert.assertEquals(artifacts.size() + 1, tr.size()); // header row adds 1
      for (int i = 1; i < tr.size(); i++) { // start at 1 to skip header row 
        Nodes td = tr.get(i).query("td");
        Assert.assertEquals(Artifacts.toCoordinates(artifacts.get(i-1)), td.get(0).getValue());
        Element firstResult = (Element) (td.get(1));
        Truth.assertThat(firstResult.getValue()).isAnyOf("PASS", "FAIL");
        Truth.assertThat(firstResult.getAttributeValue("class")).isAnyOf("PASS", "FAIL");
        
        Element secondResult = (Element) (td.get(2));
        Truth.assertThat(secondResult.getValue()).isAnyOf("PASS", "FAIL");
        Truth.assertThat(secondResult.getAttributeValue("class")).isAnyOf("PASS", "FAIL");
>>>>>>> 74b0bc3d
      }
      Nodes href = document.query("//tr/td/a/@href");
      for (int i = 0; i < href.size(); i++) {
        String fileName = href.get(i).getValue();
        Assert.assertEquals(Artifacts.toCoordinates(artifacts.get(i)).replace(':', '_') + ".html", 
            URLDecoder.decode(fileName, "UTF-8"));
        Path componentReport = outputDirectory.resolve(fileName);
        Assert.assertTrue(fileName + " is missing", Files.isRegularFile(componentReport));
        try {
          Document report = builder.build(componentReport.toFile());
          Assert.assertEquals("en-US", report.getRootElement().getAttribute("lang").getValue());
        } catch (ParsingException ex) {
          byte[] data = Files.readAllBytes(componentReport);
          String message = "Could not parse " + componentReport + " at line " +
            ex.getLineNumber() +", column " + ex.getColumnNumber() + "\r\n";
          message += ex.getMessage() + "\r\n";
          message += new String(data, StandardCharsets.UTF_8);
          Assert.fail(message);
        }
      }
      
      Nodes updated = document.query("//p[@id='updated']");
      Assert.assertEquals("didn't find updated" + document.toXML(), 1, updated.size());
    }
  }

}<|MERGE_RESOLUTION|>--- conflicted
+++ resolved
@@ -86,12 +86,6 @@
 
       Assert.assertEquals("en-US", document.getRootElement().getAttribute("lang").getValue());
       
-<<<<<<< HEAD
-      Nodes td = document.query("//tr/td[1]");
-      Assert.assertEquals(artifacts.size(), td.size()); // extra header row
-      for (int i = 0; i < td.size(); i++) {
-        Assert.assertEquals(Artifacts.toCoordinates(artifacts.get(i)), td.get(i).getValue());
-=======
       Nodes tr = document.query("//tr");
       Assert.assertEquals(artifacts.size() + 1, tr.size()); // header row adds 1
       for (int i = 1; i < tr.size(); i++) { // start at 1 to skip header row 
@@ -104,7 +98,6 @@
         Element secondResult = (Element) (td.get(2));
         Truth.assertThat(secondResult.getValue()).isAnyOf("PASS", "FAIL");
         Truth.assertThat(secondResult.getAttributeValue("class")).isAnyOf("PASS", "FAIL");
->>>>>>> 74b0bc3d
       }
       Nodes href = document.query("//tr/td/a/@href");
       for (int i = 0; i < href.size(); i++) {
