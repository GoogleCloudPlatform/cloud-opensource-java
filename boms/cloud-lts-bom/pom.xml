<?xml version="1.0" encoding="UTF-8"?>
<project xmlns="http://maven.apache.org/POM/4.0.0"
         xmlns:xsi="http://www.w3.org/2001/XMLSchema-instance"
         xsi:schemaLocation="http://maven.apache.org/POM/4.0.0
                             http://maven.apache.org/xsd/maven-4.0.0.xsd">
  <modelVersion>4.0.0</modelVersion>

  <groupId>com.google.cloud</groupId>
  <artifactId>gcp-lts-bom</artifactId>
  <version>0.1.0-SNAPSHOT</version>
  <packaging>pom</packaging>

  <name>Google Cloud Long Term Support BOM</name>
  <!-- TODO: Add the description element before the release -->
  <url>https://github.com/GoogleCloudPlatform/cloud-opensource-java</url>
  <organization>
    <name>Google LLC</name>
    <url>https://cloud.google.com</url>
  </organization>
  <inceptionYear>2021</inceptionYear>
  <developers>
    <developer>
      <name>Elliotte Rusty Harold</name>
    </developer>
    <developer>
      <name>Tomo Suzuki</name>
    </developer>
  </developers>

  <issueManagement>
    <url>https://github.com/GoogleCloudPlatform/cloud-opensource-java/issues</url>
  </issueManagement>
  <scm>
    <connection>scm:git:git@github.com:GoogleCloudPlatform/cloud-opensource-java.git</connection>
    <developerConnection>scm:git:git@github.com:GoogleCloudPlatform/cloud-opensource-java.git
    </developerConnection>
    <url>https://github.com/GoogleCloudPlatform/cloud-opensource-java/boms/cloud-oss-bom</url>
    <tag>HEAD</tag>
  </scm>

  <licenses>
    <license>
      <name>The Apache License, Version 2.0</name>
      <url>http://www.apache.org/licenses/LICENSE-2.0.txt</url>
    </license>
  </licenses>

  <properties>
    <project.build.sourceEncoding>UTF-8</project.build.sourceEncoding>

    <!-- interrim placeholder versions -->
    <!-- TODO: For each library, update the versions to the LTS version -->
<<<<<<< HEAD
    <beam.version>2.30.0-SNAPSHOT</beam.version>
    <google.cloud.bigtable.client.version>1.19.1</google.cloud.bigtable.client.version>

=======
    <beam.version>2.28.0</beam.version>
    
>>>>>>> 3efebf8e
    <!-- finalized versions -->    
    <!-- JRE for Java 8. Beam's dependency (gcsio) uses JRE flavor -->
    <guava.version>30.1.1-jre</guava.version>
    <google.autovalue.version>1.8.1</google.autovalue.version>
    <protobuf.version>3.16.0</protobuf.version>
    <http.version>1.39.2-sp.1</http.version>
    <io.grpc.version>1.36.2</io.grpc.version>
    <!-- We don't use gax-bom because it includes the artifacts with 'testlib' classifier.
        When updating gax.version, update gax.httpjson.version too. -->
    <gax.version>1.64.0-sp.1</gax.version>
    <gax.httpjson.version>0.81.0-sp.1</gax.httpjson.version>
    <google.api.client.version>1.31.3-sp.1</google.api.client.version>
    <api.common.version>1.10.1-sp.1</api.common.version>
    <google.auth.library.version>0.25.2-sp.1</google.auth.library.version>
    <google.oauth.client.version>1.31.4-sp.1</google.oauth.client.version>
    <google.cloud.spanner.version>3.3.3-sp.1</google.cloud.spanner.version>
    <google.cloud.monitoring.version>2.1.0-sp.1</google.cloud.monitoring.version>
    <google.cloud.trace.version>1.3.0-sp.1</google.cloud.trace.version>
    <google.cloud.pubsub.version>1.111.0-sp.1</google.cloud.pubsub.version>
    <google.cloud.bigquery.version>1.127.12-sp.1</google.cloud.bigquery.version>
    <google.cloud.bigtable.version>1.22.0-sp.1</google.cloud.bigtable.version>
    <bigtable-hbase-beam.version>1.20.0-sp.1</bigtable-hbase-beam.version>
    <google.cloud.storage.version>1.113.14-sp.1</google.cloud.storage.version>
    <datastore.v1.proto.client.version>1.6.4-sp.1</datastore.v1.proto.client.version>
    <appengine.api.1.0.sdk.version>1.9.86</appengine.api.1.0.sdk.version>
    <androidpublisher.version>v3-rev20210429-1.31.0</androidpublisher.version>
  </properties>

  <distributionManagement>
    <snapshotRepository>
      <id>sonatype-nexus-snapshots</id>
      <name>Sonatype Nexus Snapshots</name>
      <url>https://oss.sonatype.org/content/repositories/snapshots/</url>
    </snapshotRepository>
  </distributionManagement>

  <dependencyManagement>
    <dependencies>
      <dependency>
        <groupId>org.apache.beam</groupId>
        <artifactId>beam-sdks-java-core</artifactId>
        <version>${beam.version}</version>
      </dependency>
      <dependency>
        <groupId>org.apache.beam</groupId>
        <artifactId>beam-sdks-java-extensions-google-cloud-platform-core</artifactId>
        <version>${beam.version}</version>
      </dependency>
      <dependency>
        <groupId>org.apache.beam</groupId>
        <artifactId>beam-runners-google-cloud-dataflow-java</artifactId>
        <version>${beam.version}</version>
      </dependency>
      <dependency>
        <groupId>org.apache.beam</groupId>
        <artifactId>beam-sdks-java-io-google-cloud-platform</artifactId>
        <version>${beam.version}</version>
      </dependency>
      <dependency>
        <groupId>com.google.cloud</groupId>
        <artifactId>google-cloud-bigquery</artifactId>
        <version>${google.cloud.bigquery.version}</version>
      </dependency>
      <!-- Not using guava-bom as it includes guava-gwt -->
      <dependency>
        <groupId>com.google.guava</groupId>
        <artifactId>guava</artifactId>
        <version>${guava.version}</version>
      </dependency>
      <dependency>
        <groupId>com.google.auto.value</groupId>
        <artifactId>auto-value-annotations</artifactId>
        <version>${google.autovalue.version}</version>
      </dependency>
      <dependency>
        <groupId>com.google.protobuf</groupId>
        <artifactId>protobuf-java</artifactId>
        <version>${protobuf.version}</version>
      </dependency>
      <dependency>
        <groupId>com.google.protobuf</groupId>
        <artifactId>protobuf-java-util</artifactId>
        <version>${protobuf.version}</version>
      </dependency>
      <!-- Not using grpc-bom as it includes artifacts that are not intended for users
        https://github.com/GoogleCloudPlatform/cloud-opensource-java/issues/1074 -->
      <dependency>
        <groupId>io.grpc</groupId>
        <artifactId>grpc-alts</artifactId>
        <version>${io.grpc.version}</version>
      </dependency>
      <dependency>
        <groupId>io.grpc</groupId>
        <artifactId>grpc-api</artifactId>
        <version>${io.grpc.version}</version>
      </dependency>
      <dependency>
        <groupId>io.grpc</groupId>
        <artifactId>grpc-auth</artifactId>
        <version>${io.grpc.version}</version>
      </dependency>
      <dependency>
        <groupId>io.grpc</groupId>
        <artifactId>grpc-context</artifactId>
        <version>${io.grpc.version}</version>
      </dependency>
      <dependency>
        <groupId>io.grpc</groupId>
        <artifactId>grpc-core</artifactId>
        <version>${io.grpc.version}</version>
      </dependency>
      <dependency>
        <groupId>io.grpc</groupId>
        <artifactId>grpc-grpclb</artifactId>
        <version>${io.grpc.version}</version>
      </dependency>
      <dependency>
        <groupId>io.grpc</groupId>
        <artifactId>grpc-netty</artifactId>
        <version>${io.grpc.version}</version>
      </dependency>
      <dependency>
        <groupId>io.grpc</groupId>
        <artifactId>grpc-netty-shaded</artifactId>
        <version>${io.grpc.version}</version>
      </dependency>
      <dependency>
        <groupId>io.grpc</groupId>
        <artifactId>grpc-okhttp</artifactId>
        <version>${io.grpc.version}</version>
      </dependency>
      <dependency>
        <groupId>io.grpc</groupId>
        <artifactId>grpc-protobuf</artifactId>
        <version>${io.grpc.version}</version>
      </dependency>
      <dependency>
        <groupId>io.grpc</groupId>
        <artifactId>grpc-protobuf-lite</artifactId>
        <version>${io.grpc.version}</version>
      </dependency>
      <dependency>
        <groupId>io.grpc</groupId>
        <artifactId>grpc-services</artifactId>
        <version>${io.grpc.version}</version>
      </dependency>
      <dependency>
        <groupId>io.grpc</groupId>
        <artifactId>grpc-stub</artifactId>
        <version>${io.grpc.version}</version>
      </dependency>
      <dependency>
        <groupId>io.grpc</groupId>
        <artifactId>grpc-testing</artifactId>
        <version>${io.grpc.version}</version>
      </dependency>
      <dependency>
        <groupId>com.google.appengine</groupId>
        <artifactId>appengine-api-1.0-sdk</artifactId>
        <version>${appengine.api.1.0.sdk.version}</version>
      </dependency>
      <dependency>
        <groupId>com.google.api-client</groupId>
        <artifactId>google-api-client</artifactId>
        <version>${google.api.client.version}</version>
      </dependency>
      <dependency>
        <groupId>com.google.api-client</groupId>
        <artifactId>google-api-client-appengine</artifactId>
        <version>${google.api.client.version}</version>
      </dependency>
      <dependency>
        <groupId>com.google.auth</groupId>
        <artifactId>google-auth-library-oauth2-http</artifactId>
        <version>${google.auth.library.version}</version>
      </dependency>
      <dependency>
        <groupId>com.google.oauth-client</groupId>
        <artifactId>google-oauth-client</artifactId>
        <version>${google.oauth.client.version}</version>
      </dependency>
      <dependency>
        <groupId>com.google.cloud</groupId>
        <artifactId>google-cloud-storage</artifactId>
        <version>${google.cloud.storage.version}</version>
      </dependency>
      <dependency>
        <groupId>com.google.cloud</groupId>
        <artifactId>google-cloud-bigtable</artifactId>
        <version>${google.cloud.bigtable.version}</version>
      </dependency>
      <dependency>
        <groupId>com.google.cloud.bigtable</groupId>
        <artifactId>bigtable-hbase-beam</artifactId>
        <version>${bigtable-hbase-beam.version}</version>
      </dependency>
      <dependency>
        <groupId>com.google.cloud</groupId>
        <artifactId>google-cloud-trace</artifactId>
        <version>${google.cloud.trace.version}</version>
      </dependency>
      <dependency>
        <groupId>com.google.cloud</groupId>
        <artifactId>google-cloud-monitoring</artifactId>
        <version>${google.cloud.monitoring.version}</version>
      </dependency>
      <dependency>
        <groupId>com.google.cloud</groupId>
        <artifactId>google-cloud-pubsub</artifactId>
        <version>${google.cloud.pubsub.version}</version>
      </dependency>
      <dependency>
        <groupId>com.google.cloud.datastore</groupId>
        <artifactId>datastore-v1-proto-client</artifactId>
        <version>${datastore.v1.proto.client.version}</version>
      </dependency>
      <dependency>
        <groupId>com.google.cloud</groupId>
        <artifactId>google-cloud-spanner</artifactId>
        <version>${google.cloud.spanner.version}</version>
      </dependency>
      <dependency>
        <groupId>com.google.apis</groupId>
        <artifactId>google-api-services-androidpublisher</artifactId>
        <version>${androidpublisher.version}</version>
      </dependency>

      <!-- API Infrastructure section -->
      <dependency>
        <groupId>com.google.api</groupId>
        <artifactId>api-common</artifactId>
        <version>${api.common.version}</version>
      </dependency>
      <dependency>
        <groupId>com.google.api</groupId>
        <artifactId>gax</artifactId>
        <version>${gax.version}</version>
      </dependency>
      <dependency>
        <groupId>com.google.api</groupId>
        <artifactId>gax-grpc</artifactId>
        <version>${gax.version}</version>
      </dependency>
      <dependency>
        <groupId>com.google.http-client</groupId>
        <artifactId>google-http-client</artifactId>
        <version>${http.version}</version>
      </dependency>
    </dependencies>
  </dependencyManagement>

</project><|MERGE_RESOLUTION|>--- conflicted
+++ resolved
@@ -50,14 +50,8 @@
 
     <!-- interrim placeholder versions -->
     <!-- TODO: For each library, update the versions to the LTS version -->
-<<<<<<< HEAD
     <beam.version>2.30.0-SNAPSHOT</beam.version>
-    <google.cloud.bigtable.client.version>1.19.1</google.cloud.bigtable.client.version>
-
-=======
-    <beam.version>2.28.0</beam.version>
-    
->>>>>>> 3efebf8e
+
     <!-- finalized versions -->    
     <!-- JRE for Java 8. Beam's dependency (gcsio) uses JRE flavor -->
     <guava.version>30.1.1-jre</guava.version>
