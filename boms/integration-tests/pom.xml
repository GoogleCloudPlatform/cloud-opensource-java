--- conflicted
+++ resolved
@@ -18,11 +18,7 @@
     <dependency>
       <groupId>com.google.cloud.tools</groupId>
       <artifactId>dependencies</artifactId>
-<<<<<<< HEAD
-      <version>1.5.0</version>
-=======
       <version>1.5.1-SNAPSHOT</version>
->>>>>>> 5f1e2f6e
     </dependency>
     <dependency>
       <groupId>junit</groupId>
