<?xml version="1.0" encoding="UTF-8"?>
<project xmlns="http://maven.apache.org/POM/4.0.0"
         xmlns:xsi="http://www.w3.org/2001/XMLSchema-instance"
         xsi:schemaLocation="http://maven.apache.org/POM/4.0.0
                             http://maven.apache.org/xsd/maven-4.0.0.xsd">
  <modelVersion>4.0.0</modelVersion>

  <groupId>com.google.cloud</groupId>
  <artifactId>libraries-bom</artifactId>
  <version>17.0.1-SNAPSHOT</version>
  <packaging>pom</packaging>

  <name>Google Cloud Platform Supported Libraries</name>
  <description>A compatible set of Google Cloud open source libraries.</description>
  <url>https://github.com/GoogleCloudPlatform/cloud-opensource-java/wiki/The-Google-Cloud-Platform-Libraries-BOM</url>
  <organization>
    <name>Google LLC</name>
    <url>https://cloud.google.com</url>
  </organization>
  <inceptionYear>2019</inceptionYear>
  <developers>
    <developer>
      <name>Elliotte Rusty Harold</name>
    </developer>
  </developers>

  <issueManagement>
    <url>https://github.com/GoogleCloudPlatform/cloud-opensource-java/issues</url>
  </issueManagement>
  <scm>
    <connection>scm:git:git@github.com:GoogleCloudPlatform/cloud-opensource-java.git</connection>
    <developerConnection>scm:git:git@github.com:GoogleCloudPlatform/cloud-opensource-java.git
    </developerConnection>
    <url>https://github.com/GoogleCloudPlatform/cloud-opensource-java/boms/cloud-oss-bom</url>
    <tag>HEAD</tag>
  </scm>

  <licenses>
    <license>
      <name>The Apache License, Version 2.0</name>
      <url>http://www.apache.org/licenses/LICENSE-2.0.txt</url>
    </license>
  </licenses>

  <properties>
    <project.build.sourceEncoding>UTF-8</project.build.sourceEncoding>
    <guava.version>30.1-android</guava.version>
<<<<<<< HEAD
    <google.cloud.java.version>0.147.0</google.cloud.java.version>
    <io.grpc.version>1.36.0</io.grpc.version>
=======
    <google.cloud.java.version>0.148.0</google.cloud.java.version>
    <io.grpc.version>1.35.0</io.grpc.version>
>>>>>>> 6c28e2cb
    <protobuf.version>3.15.1</protobuf.version>
    <http.version>1.38.1</http.version>
    <!-- We don't use gax-bom because it includes the artifacts with 'testlib' classifier.
        When updating gax.version, update gax.httpjson.version too. -->
    <gax.version>1.61.0</gax.version>
    <gax.httpjson.version>0.78.0</gax.httpjson.version>
    <common.protos.version>2.0.1</common.protos.version>
    <iam.protos.version>1.0.9</iam.protos.version>
  </properties>

  <distributionManagement>
    <snapshotRepository>
      <id>sonatype-nexus-snapshots</id>
      <name>Sonatype Nexus Snapshots</name>
      <url>https://oss.sonatype.org/content/repositories/snapshots/</url>
    </snapshotRepository>
  </distributionManagement>

  <dependencyManagement>
    <dependencies>
      <dependency>
        <groupId>com.google.guava</groupId>
        <artifactId>guava-bom</artifactId>
        <version>${guava.version}</version>
        <type>pom</type>
        <scope>import</scope>
      </dependency>

      <!-- protobufs from https://github.com/protocolbuffers/protobuf/tree/master/java -->
      <dependency>
        <groupId>com.google.protobuf</groupId>
        <artifactId>protobuf-bom</artifactId>
        <version>${protobuf.version}</version>
        <type>pom</type>
        <scope>import</scope>
      </dependency>

      <!-- google-http-java-client from https://github.com/googleapis/google-http-java-client -->
     <dependency>
       <groupId>com.google.http-client</groupId>
       <artifactId>google-http-client</artifactId>
       <version>${http.version}</version>
      </dependency>
      <dependency>
        <groupId>com.google.http-client</groupId>
        <artifactId>google-http-client-android</artifactId>
        <version>${http.version}</version>
      </dependency>
      <dependency>
        <groupId>com.google.http-client</groupId>
        <artifactId>google-http-client-apache-v2</artifactId>
        <version>${http.version}</version>
      </dependency>
      <dependency>
        <groupId>com.google.http-client</groupId>
        <artifactId>google-http-client-appengine</artifactId>
        <version>${http.version}</version>
      </dependency>
      <dependency>
        <groupId>com.google.http-client</groupId>
        <artifactId>google-http-client-gson</artifactId>
        <version>${http.version}</version>
      </dependency>
      <dependency>
        <groupId>com.google.http-client</groupId>
        <artifactId>google-http-client-jackson2</artifactId>
        <version>${http.version}</version>
      </dependency>
      <dependency>
        <groupId>com.google.http-client</groupId>
        <artifactId>google-http-client-protobuf</artifactId>
        <version>${http.version}</version>
      </dependency>
      <dependency>
        <groupId>com.google.http-client</groupId>
        <artifactId>google-http-client-test</artifactId>
        <version>${http.version}</version>
      </dependency>
      <dependency>
        <groupId>com.google.http-client</groupId>
        <artifactId>google-http-client-xml</artifactId>
        <version>${http.version}</version>
      </dependency>

      <!-- GRPC; specifically https://github.com/grpc/grpc-java -->
      <dependency>
        <groupId>io.grpc</groupId>
        <artifactId>grpc-alts</artifactId>
        <version>${io.grpc.version}</version>
      </dependency>
      <dependency>
        <groupId>io.grpc</groupId>
        <artifactId>grpc-api</artifactId>
        <version>${io.grpc.version}</version>
      </dependency>
      <dependency>
        <groupId>io.grpc</groupId>
        <artifactId>grpc-auth</artifactId>
        <version>${io.grpc.version}</version>
      </dependency>
      <dependency>
        <groupId>io.grpc</groupId>
        <artifactId>grpc-context</artifactId>
        <version>${io.grpc.version}</version>
      </dependency>
      <dependency>
        <groupId>io.grpc</groupId>
        <artifactId>grpc-core</artifactId>
        <version>${io.grpc.version}</version>
      </dependency>
      <dependency>
        <groupId>io.grpc</groupId>
        <artifactId>grpc-grpclb</artifactId>
        <version>${io.grpc.version}</version>
      </dependency>
      <dependency>
        <groupId>io.grpc</groupId>
        <artifactId>grpc-netty</artifactId>
        <version>${io.grpc.version}</version>
      </dependency>
      <dependency>
        <groupId>io.grpc</groupId>
        <artifactId>grpc-netty-shaded</artifactId>
        <version>${io.grpc.version}</version>
      </dependency>
      <dependency>
        <groupId>io.grpc</groupId>
        <artifactId>grpc-okhttp</artifactId>
        <version>${io.grpc.version}</version>
      </dependency>
      <dependency>
        <groupId>io.grpc</groupId>
        <artifactId>grpc-protobuf</artifactId>
        <version>${io.grpc.version}</version>
      </dependency>
      <dependency>
        <groupId>io.grpc</groupId>
        <artifactId>grpc-protobuf-lite</artifactId>
        <version>${io.grpc.version}</version>
      </dependency>
      <dependency>
        <groupId>io.grpc</groupId>
        <artifactId>grpc-services</artifactId>
        <version>${io.grpc.version}</version>
      </dependency>
      <dependency>
        <groupId>io.grpc</groupId>
        <artifactId>grpc-stub</artifactId>
        <version>${io.grpc.version}</version>
      </dependency>
      <dependency>
        <groupId>io.grpc</groupId>
        <artifactId>grpc-testing</artifactId>
        <version>${io.grpc.version}</version>
      </dependency>

      <!-- google-cloud-java from https://github.com/googleapis/google-cloud-java -->
      <dependency>
        <groupId>com.google.cloud</groupId>
        <artifactId>google-cloud-bom</artifactId>
        <version>${google.cloud.java.version}</version>
        <type>pom</type>
        <scope>import</scope>
      </dependency>

      <dependency>
        <groupId>com.google.api</groupId>
        <artifactId>api-common</artifactId>
         <version>1.10.1</version>
       </dependency>
       <dependency>
         <groupId>com.google.api</groupId>
         <artifactId>gax</artifactId>
         <version>${gax.version}</version>
       </dependency>
       <dependency>
         <groupId>com.google.api</groupId>
         <artifactId>gax-grpc</artifactId>
         <version>${gax.version}</version>
       </dependency>
       <dependency>
         <groupId>com.google.api</groupId>
         <artifactId>gax-httpjson</artifactId>
         <version>${gax.httpjson.version}</version>
       </dependency>
       <dependency>
         <groupId>com.google.auth</groupId>
         <artifactId>google-auth-library-bom</artifactId>
         <version>0.23.0</version>
         <type>pom</type>
         <scope>import</scope>
       </dependency>
       <dependency>
         <groupId>com.google.cloud</groupId>
         <artifactId>google-cloud-core-bom</artifactId>
         <version>1.94.1</version>
         <type>pom</type>
         <scope>import</scope>
       </dependency>
      <dependency>
         <groupId>com.google.api.grpc</groupId>
         <artifactId>proto-google-common-protos</artifactId>
         <version>${common.protos.version}</version>
       </dependency>
       <dependency>
         <groupId>com.google.api.grpc</groupId>
         <artifactId>grpc-google-common-protos</artifactId>
         <version>${common.protos.version}</version>
       </dependency>
       <dependency>
         <groupId>com.google.api.grpc</groupId>
         <artifactId>proto-google-iam-v1</artifactId>
         <version>${iam.protos.version}</version>
       </dependency>
       <dependency>
         <groupId>com.google.api.grpc</groupId>
         <artifactId>grpc-google-iam-v1</artifactId>
         <version>${iam.protos.version}</version>
       </dependency>

    </dependencies>
  </dependencyManagement>

</project><|MERGE_RESOLUTION|>--- conflicted
+++ resolved
@@ -45,13 +45,8 @@
   <properties>
     <project.build.sourceEncoding>UTF-8</project.build.sourceEncoding>
     <guava.version>30.1-android</guava.version>
-<<<<<<< HEAD
-    <google.cloud.java.version>0.147.0</google.cloud.java.version>
+    <google.cloud.java.version>0.148.0</google.cloud.java.version>
     <io.grpc.version>1.36.0</io.grpc.version>
-=======
-    <google.cloud.java.version>0.148.0</google.cloud.java.version>
-    <io.grpc.version>1.35.0</io.grpc.version>
->>>>>>> 6c28e2cb
     <protobuf.version>3.15.1</protobuf.version>
     <http.version>1.38.1</http.version>
     <!-- We don't use gax-bom because it includes the artifacts with 'testlib' classifier.
