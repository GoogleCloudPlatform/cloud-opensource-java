--- conflicted
+++ resolved
@@ -1,44 +1,19 @@
 handleGHRelease: true
 manifest: true
 branches:
-<<<<<<< HEAD
-    - bumpMinorPreMajor: true
+    - branch: 9.0.x-lts
+      bumpMinorPreMajor: true
       packageName: gcp-lts-bom
-      branch: 9.0.x-lts
-    - bumpMinorPreMajor: true
+    - branch: 8.0.x-lts
+      bumpMinorPreMajor: true
       packageName: gcp-lts-bom
-      branch: 8.0.x-lts
-    - bumpMinorPreMajor: true
+    - branch: 7.0.x-lts
+      bumpMinorPreMajor: true
       packageName: gcp-lts-bom
-      branch: 7.0.x-lts
-    - bumpMinorPreMajor: true
+    - branch: 6.0.x-lts
+      bumpMinorPreMajor: true
       packageName: gcp-lts-bom
-      branch: 6.0.x-lts
-=======
-  - bumpMinorPreMajor: true
-    handleGHRelease: true
-    packageName: gcp-lts-bom
-    manifest: true
-    branch: 9.0.x-lts
-  - bumpMinorPreMajor: true
-    handleGHRelease: true
-    packageName: gcp-lts-bom
-    manifest: true
-    branch: 8.0.x-lts
-  - bumpMinorPreMajor: true
-    handleGHRelease: true
-    packageName: gcp-lts-bom
-    manifest: true
-    branch: 7.0.x-lts
-  - bumpMinorPreMajor: true
-    handleGHRelease: true
-    packageName: gcp-lts-bom
-    manifest: true
-    branch: 6.0.x-lts
-  - bumpMinorPreMajor: true
-    handleGHRelease: true
-    packageName: gcp-lts-bom
-    manifest: true
-    branch: protobuf-4.x-rc
-    releaseType: java-yoshi
->>>>>>> 96128ea5
+    - branch: protobuf-4.x-rc
+      bumpMinorPreMajor: true
+      packageName: gcp-lts-bom
+      releaseType: java-yoshi