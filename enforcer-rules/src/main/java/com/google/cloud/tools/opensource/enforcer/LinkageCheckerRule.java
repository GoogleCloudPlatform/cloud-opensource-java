/*
 * Copyright 2019 Google LLC.
 *
 * Licensed under the Apache License, Version 2.0 (the "License");
 * you may not use this file except in compliance with the License.
 * You may obtain a copy of the License at
 *
 *     http://www.apache.org/licenses/LICENSE-2.0
 *
 * Unless required by applicable law or agreed to in writing, software
 * distributed under the License is distributed on an "AS IS" BASIS,
 * WITHOUT WARRANTIES OR CONDITIONS OF ANY KIND, either express or implied.
 * See the License for the specific language governing permissions and
 * limitations under the License.
 */

package com.google.cloud.tools.opensource.enforcer;

import static com.google.cloud.tools.opensource.dependencies.RepositoryUtility.shouldSkipBomMember;
import static com.google.common.collect.ImmutableList.toImmutableList;
import static org.apache.maven.enforcer.rule.api.EnforcerLevel.WARN;

import com.google.cloud.tools.opensource.classpath.ClassPathBuilder;
import com.google.cloud.tools.opensource.classpath.JarLinkageReport;
import com.google.cloud.tools.opensource.classpath.LinkageCheckReport;
import com.google.cloud.tools.opensource.classpath.LinkageChecker;
import com.google.common.annotations.VisibleForTesting;
import com.google.common.collect.ImmutableList;
import com.google.common.graph.Traverser;
import java.io.File;
import java.io.IOException;
import java.nio.file.Path;
import java.util.List;
import java.util.Objects;
<<<<<<< HEAD
=======
import java.util.stream.StreamSupport;
>>>>>>> 6764016a
import javax.annotation.Nonnull;
import org.apache.maven.RepositoryUtils;
import org.apache.maven.enforcer.rule.api.EnforcerRuleException;
import org.apache.maven.enforcer.rule.api.EnforcerRuleHelper;
import org.apache.maven.execution.MavenSession;
import org.apache.maven.plugin.logging.Log;
import org.apache.maven.plugins.enforcer.AbstractNonCacheableEnforcerRule;
import org.apache.maven.project.DefaultDependencyResolutionRequest;
import org.apache.maven.project.DependencyResolutionException;
import org.apache.maven.project.DependencyResolutionRequest;
import org.apache.maven.project.DependencyResolutionResult;
import org.apache.maven.project.MavenProject;
import org.apache.maven.project.ProjectDependenciesResolver;
import org.codehaus.plexus.component.configurator.expression.ExpressionEvaluationException;
import org.codehaus.plexus.component.repository.exception.ComponentLookupException;
import org.eclipse.aether.RepositoryException;
import org.eclipse.aether.RepositorySystemSession;
import org.eclipse.aether.artifact.Artifact;
import org.eclipse.aether.artifact.ArtifactTypeRegistry;
import org.eclipse.aether.graph.Dependency;
import org.eclipse.aether.graph.DependencyNode;

/** Linkage Checker Maven Enforcer Rule. */
public class LinkageCheckerRule extends AbstractNonCacheableEnforcerRule {

  /**
   * The section this rule reads dependencies from. By default, it's {@link
   * DependencySection#DEPENDENCIES}.
   */
  private DependencySection dependencySection = DependencySection.DEPENDENCIES;

  /**
   * Set to true to suppress linkage errors unreachable from the classes in the direct dependencies.
   * By default, it's {@code false}.
   *
   * @see <a
   *     href="https://github.com/GoogleCloudPlatform/cloud-opensource-java/blob/master/library-best-practices/glossary.md#class-reference-graph"
   *     >Java Dependency Glossary: Class reference graph</a>
   */
  private boolean reportOnlyReachable = false;

  @VisibleForTesting
  void setDependencySection(DependencySection dependencySection) {
    this.dependencySection = dependencySection;
  }

  @VisibleForTesting
  void setReportOnlyReachable(boolean reportOnlyReachable) {
    this.reportOnlyReachable = reportOnlyReachable;
  }

  @VisibleForTesting
  enum DependencySection {
    /** To read {@code dependencyManagement} section in pom.xml. This is for BOM projects */
    DEPENDENCY_MANAGEMENT,
    /** To read {@code dependencies} section in pom.xml. This is for library users' projects */
    DEPENDENCIES
  }

  @Override
  public void execute(@Nonnull EnforcerRuleHelper helper) throws EnforcerRuleException {
    Log logger = helper.getLog();

    try {
      MavenProject project = (MavenProject) helper.evaluate("${project}");
      MavenSession session = (MavenSession) helper.evaluate("${session}");
      RepositorySystemSession repositorySystemSession = session.getRepositorySession();

      boolean readingDependencyManagementSection =
          dependencySection == DependencySection.DEPENDENCY_MANAGEMENT;
      if (readingDependencyManagementSection
          && (project.getDependencyManagement() == null
              || project.getDependencyManagement().getDependencies() == null
              || project.getDependencyManagement().getDependencies().isEmpty())) {
        logger.warn("The rule is set to read dependency management section but it is empty.");
      }

      ImmutableList<Path> classpath =
          readingDependencyManagementSection
              ? findBomClasspath(project, repositorySystemSession)
              : findProjectClasspath(project, repositorySystemSession, helper);
      if (classpath.isEmpty()) {
        logger.warn("Class path is empty.");
        return;
      }

      // As sorted by level order, the first elements in classpath is direct dependencies.
      List<Path> directDependencies = classpath.subList(0, project.getDependencies().size());

      try {
        LinkageChecker linkageChecker = LinkageChecker.create(classpath, directDependencies);
        LinkageCheckReport linkageReport = linkageChecker.findLinkageErrors();
        long errorCount =
            linkageReport.getJarLinkageReports().stream()
                .mapToInt(JarLinkageReport::getCauseToSourceClassesSize)
                .sum();
        if (reportOnlyReachable) {
          ImmutableList<JarLinkageReport> reachableErrorReports =
              linkageReport.getJarLinkageReports().stream()
                  .map(JarLinkageReport::reachableErrors)
                  .collect(toImmutableList());
          linkageReport = LinkageCheckReport.create(reachableErrorReports);
          long reachableErrorCount =
              reachableErrorReports.stream()
                  .mapToInt(JarLinkageReport::getCauseToSourceClassesSize)
                  .sum();
          errorCount = reachableErrorCount;
        }

        String foundError =
            String.format(
                "%serror%s", reportOnlyReachable ? "reachable " : "", errorCount > 1 ? "s" : "");
        if (errorCount > 0) {
          String message =
              "Linkage Checker rule found "
                  + foundError
                  + ". Linkage error report:\n"
                  + linkageReport;
          if (getLevel() == WARN) {
            logger.warn(message);
          } else {
            logger.error(message);
          }
          throw new EnforcerRuleException(
              "Failed while checking class path. See above error report.");
        } else {
          logger.info("No " + foundError + " found");
        }
      } catch (IOException ex) {
        // Maven's "-e" flag does not work for EnforcerRuleException. Print stack trace here.
        logger.warn("Failed to run Linkage Checker", ex);
        return; // Not failing the build.
      }
    } catch (ExpressionEvaluationException ex) {
      throw new EnforcerRuleException("Unable to lookup an expression " + ex.getMessage(), ex);
    }
  }

  /** Builds a class path for {@code mavenProject}. */
  private ImmutableList<Path> findProjectClasspath(
      MavenProject mavenProject, RepositorySystemSession session, EnforcerRuleHelper helper)
      throws EnforcerRuleException {
    try {
      ProjectDependenciesResolver projectDependenciesResolver =
          helper.getComponent(ProjectDependenciesResolver.class);
      DependencyResolutionRequest dependencyResolutionRequest =
          new DefaultDependencyResolutionRequest(mavenProject, session);
      DependencyResolutionResult resolutionResult =
          projectDependenciesResolver.resolve(dependencyResolutionRequest);
<<<<<<< HEAD
      Traverser<DependencyNode> traverser = Traverser.forTree(node -> node.getChildren());
      return ImmutableList.copyOf(
              traverser.breadthFirst(dependencyResolutionResult.getDependencyGraph()))
          .stream()
=======

      Traverser<DependencyNode> traverser = Traverser.forTree(DependencyNode::getChildren);

      return StreamSupport.stream(
              traverser.breadthFirst(resolutionResult.getDependencyGraph()).spliterator(), false)
>>>>>>> 6764016a
          .map(DependencyNode::getArtifact)
          .filter(Objects::nonNull)
          .map(Artifact::getFile)
          .map(File::toPath)
          .collect(toImmutableList());
    } catch (ComponentLookupException e) {
      throw new EnforcerRuleException("Unable to lookup a component " + e.getLocalizedMessage(), e);
    } catch (DependencyResolutionException e) {
      throw new EnforcerRuleException("Unable to build a dependency graph", e);
    }
  }

  /** Builds a class path for {@code bomProject}. */
  private ImmutableList<Path> findBomClasspath(
      MavenProject bomProject, RepositorySystemSession repositorySystemSession)
      throws EnforcerRuleException {

    ArtifactTypeRegistry artifactTypeRegistry = repositorySystemSession.getArtifactTypeRegistry();
    try {
      ImmutableList<Artifact> artifacts =
          bomProject.getDependencyManagement().getDependencies().stream()
              .map(dependency -> RepositoryUtils.toDependency(dependency, artifactTypeRegistry))
              .map(Dependency::getArtifact)
              .filter(artifact -> !shouldSkipBomMember(artifact))
              .collect(toImmutableList());
      return ClassPathBuilder.artifactsToClasspath(artifacts);
    } catch (RepositoryException ex) {
      throw new EnforcerRuleException("Failed to collect dependency " + ex.getMessage(), ex);
    }
  }
}<|MERGE_RESOLUTION|>--- conflicted
+++ resolved
@@ -32,10 +32,7 @@
 import java.nio.file.Path;
 import java.util.List;
 import java.util.Objects;
-<<<<<<< HEAD
-=======
 import java.util.stream.StreamSupport;
->>>>>>> 6764016a
 import javax.annotation.Nonnull;
 import org.apache.maven.RepositoryUtils;
 import org.apache.maven.enforcer.rule.api.EnforcerRuleException;
@@ -185,18 +182,11 @@
           new DefaultDependencyResolutionRequest(mavenProject, session);
       DependencyResolutionResult resolutionResult =
           projectDependenciesResolver.resolve(dependencyResolutionRequest);
-<<<<<<< HEAD
-      Traverser<DependencyNode> traverser = Traverser.forTree(node -> node.getChildren());
-      return ImmutableList.copyOf(
-              traverser.breadthFirst(dependencyResolutionResult.getDependencyGraph()))
-          .stream()
-=======
 
       Traverser<DependencyNode> traverser = Traverser.forTree(DependencyNode::getChildren);
 
       return StreamSupport.stream(
               traverser.breadthFirst(resolutionResult.getDependencyGraph()).spliterator(), false)
->>>>>>> 6764016a
           .map(DependencyNode::getArtifact)
           .filter(Objects::nonNull)
           .map(Artifact::getFile)
