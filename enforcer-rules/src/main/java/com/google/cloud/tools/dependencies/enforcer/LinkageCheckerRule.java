--- conflicted
+++ resolved
@@ -234,18 +234,8 @@
         if (errorCount > 0) {
           String message =
               String.format(
-<<<<<<< HEAD
-                  "Linkage Checker rule found %d %s. Linkage error report:\n%s",
-                  errorCount,
-                  foundError,
-                  LinkageProblem.formatLinkageProblems(linkageProblems, classPathResult));
-=======
                   "Linkage Checker rule found %d %s:\n%s",
-                  errorCount, foundError, LinkageProblem.formatLinkageProblems(linkageProblems));
-          String dependencyPaths =
-              dependencyPathsOfProblematicJars(classPathResult, linkageProblems);
->>>>>>> 343c0699
-
+                  errorCount, foundError, LinkageProblem.formatLinkageProblems(linkageProblems, classPathResult));
           if (getLevel() == WARN) {
             logger.warn(message);
           } else {
