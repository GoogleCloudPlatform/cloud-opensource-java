--- conflicted
+++ resolved
@@ -342,7 +342,25 @@
   }
 
   @Test
-<<<<<<< HEAD
+  public void testExecute_shouldExcludeTestScope() throws EnforcerRuleException {
+    org.apache.maven.model.Dependency dependency = new org.apache.maven.model.Dependency();
+    Artifact artifact = new DefaultArtifact("junit:junit:3.8.2");
+    dependency.setArtifactId(artifact.getArtifactId());
+    dependency.setGroupId(artifact.getGroupId());
+    dependency.setVersion(artifact.getVersion());
+    dependency.setClassifier(artifact.getClassifier());
+    dependency.setScope("test");
+
+    when(mockDependencyResolutionResult.getDependencyGraph()).thenReturn(
+        new DefaultDependencyNode(dummyArtifactWithFile)
+    );
+    when(mockProject.getDependencies())
+        .thenReturn(ImmutableList.of(dependency));
+
+    rule.execute(mockRuleHelper);
+  }
+
+  @Test
   public void testExecute_shouldFailForBadProjectWithBundlePackaging() throws RepositoryException,
       URISyntaxException {
     try {
@@ -368,23 +386,5 @@
       verify(mockLog).error(ArgumentMatchers.startsWith("Linkage Checker rule found 112 errors."));
       assertEquals("Failed while checking class path. See above error report.", ex.getMessage());
     }
-=======
-  public void testExecute_shouldExcludeTestScope() throws EnforcerRuleException {
-    org.apache.maven.model.Dependency dependency = new org.apache.maven.model.Dependency();
-    Artifact artifact = new DefaultArtifact("junit:junit:3.8.2");
-    dependency.setArtifactId(artifact.getArtifactId());
-    dependency.setGroupId(artifact.getGroupId());
-    dependency.setVersion(artifact.getVersion());
-    dependency.setClassifier(artifact.getClassifier());
-    dependency.setScope("test");
-
-    when(mockDependencyResolutionResult.getDependencyGraph()).thenReturn(
-        new DefaultDependencyNode(dummyArtifactWithFile)
-    );
-    when(mockProject.getDependencies())
-        .thenReturn(ImmutableList.of(dependency));
-
-    rule.execute(mockRuleHelper);
->>>>>>> 9d08ddf2
   }
 }